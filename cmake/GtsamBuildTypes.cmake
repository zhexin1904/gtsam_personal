--- conflicted
+++ resolved
@@ -208,12 +208,8 @@
   endif()
 endif()
 
-<<<<<<< HEAD
-if (NOT MSVC)
-=======
 if ((NOT MSVC) AND (NOT QNX))
   option(GTSAM_BUILD_WITH_MARCH_NATIVE  "Enable/Disable building with all instructions supported by native architecture (binary may not be portable!)" ON)
->>>>>>> e33e05a5
   if(GTSAM_BUILD_WITH_MARCH_NATIVE)
     # Check if Apple OS and compiler is [Apple]Clang
     if(APPLE AND (${CMAKE_CXX_COMPILER_ID} MATCHES "^(Apple)?Clang$"))
