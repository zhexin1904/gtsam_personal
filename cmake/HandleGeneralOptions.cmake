###############################################################################
# Set up options

# See whether gtsam_unstable is available (it will be present only if we're using a git checkout)
if(EXISTS "${PROJECT_SOURCE_DIR}/gtsam_unstable" AND IS_DIRECTORY "${PROJECT_SOURCE_DIR}/gtsam_unstable")
    set(GTSAM_UNSTABLE_AVAILABLE 1)
else()
    set(GTSAM_UNSTABLE_AVAILABLE 0)
endif()

# Configurable Options
if(GTSAM_UNSTABLE_AVAILABLE)
    option(GTSAM_BUILD_UNSTABLE              "Enable/Disable libgtsam_unstable"          ON)
    option(GTSAM_UNSTABLE_BUILD_PYTHON       "Enable/Disable Python wrapper for libgtsam_unstable" ON)
    option(GTSAM_UNSTABLE_INSTALL_MATLAB_TOOLBOX "Enable/Disable MATLAB wrapper for libgtsam_unstable" OFF)
endif()
option(GTSAM_FORCE_SHARED_LIB               "Force gtsam to be a shared library, overriding BUILD_SHARED_LIBS" OFF)
option(GTSAM_FORCE_STATIC_LIB               "Force gtsam to be a static library, overriding BUILD_SHARED_LIBS" OFF)
option(GTSAM_USE_QUATERNIONS                "Enable/Disable using an internal Quaternion representation for rotations instead of rotation matrices. If enable, Rot3::EXPMAP is enforced by default." OFF)
option(GTSAM_POSE3_EXPMAP                   "Enable/Disable using Pose3::EXPMAP as the default mode. If disabled, Pose3::FIRST_ORDER will be used." ON)
option(GTSAM_ROT3_EXPMAP                    "Ignore if GTSAM_USE_QUATERNIONS is OFF (Rot3::EXPMAP by default). Otherwise, enable Rot3::EXPMAP, or if disabled, use Rot3::CAYLEY." ON)
option(GTSAM_ENABLE_CONSISTENCY_CHECKS      "Enable/Disable expensive consistency checks"       OFF)
option(GTSAM_WITH_TBB                       "Use Intel Threaded Building Blocks (TBB) if available" ON)
option(GTSAM_WITH_EIGEN_MKL                 "Eigen will use Intel MKL if available" OFF)
option(GTSAM_WITH_EIGEN_MKL_OPENMP          "Eigen, when using Intel MKL, will also use OpenMP for multithreading if available" OFF)
option(GTSAM_THROW_CHEIRALITY_EXCEPTION     "Throw exception when a triangulated point is behind a camera" ON)
option(GTSAM_BUILD_PYTHON                   "Enable/Disable building & installation of Python module with pybind11" OFF)
option(GTSAM_INSTALL_MATLAB_TOOLBOX         "Enable/Disable installation of matlab toolbox"  OFF)
option(GTSAM_ALLOW_DEPRECATED_SINCE_V43     "Allow use of methods/functions deprecated in GTSAM 4.3" ON)
option(GTSAM_SUPPORT_NESTED_DISSECTION      "Support Metis-based nested dissection" ON)
option(GTSAM_TANGENT_PREINTEGRATION         "Use new ImuFactor with integration on tangent space" ON)
option(GTSAM_SLOW_BUT_CORRECT_BETWEENFACTOR "Use the slower but correct version of BetweenFactor" OFF)
<<<<<<< HEAD
option(GTSAM_ENABLE_BOOST_SERIALIZATION "Enable Boost serialization" ON)

if (GTSAM_FORCE_SHARED_LIB)
    message(STATUS "GTSAM is a shared library due to GTSAM_FORCE_SHARED_LIB")
    set(GTSAM_LIBRARY_TYPE SHARED CACHE STRING "" FORCE)
    set(GTSAM_SHARED_LIB 1 CACHE BOOL "" FORCE)
elseif (GTSAM_FORCE_STATIC_LIB)
    message(STATUS "GTSAM is a static library due to GTSAM_FORCE_STATIC_LIB")
    set(GTSAM_LIBRARY_TYPE STATIC CACHE STRING "" FORCE)
    set(GTSAM_SHARED_LIB 0 CACHE BOOL "" FORCE)
elseif (BUILD_SHARED_LIBS)
    message(STATUS "GTSAM is a shared library due to BUILD_SHARED_LIBS is ON")
    set(GTSAM_LIBRARY_TYPE SHARED CACHE STRING "" FORCE)
    set(GTSAM_SHARED_LIB 1 CACHE BOOL "" FORCE)
else()
    message(STATUS "GTSAM is a static library due to BUILD_SHARED_LIBS is OFF")
    set(GTSAM_LIBRARY_TYPE STATIC CACHE STRING "" FORCE)
    set(GTSAM_SHARED_LIB 0 CACHE BOOL "" FORCE)
endif()

#TODO(kartikarcot) defining it in config.h.in did not work
if (GTSAM_ENABLE_BOOST_SERIALIZATION)
    add_definitions(-DGTSAM_ENABLE_BOOST_SERIALIZATION)
endif()
=======
>>>>>>> 282c3f4d

if(NOT MSVC AND NOT XCODE_VERSION)
    option(GTSAM_BUILD_WITH_CCACHE           "Use ccache compiler cache" ON)
endif()

# Enable GTSAM_ROT3_EXPMAP if GTSAM_POSE3_EXPMAP is enabled, and vice versa.
if(GTSAM_POSE3_EXPMAP)
    message(STATUS "GTSAM_POSE3_EXPMAP=ON, enabling GTSAM_ROT3_EXPMAP as well")
    set(GTSAM_ROT3_EXPMAP 1 CACHE BOOL "" FORCE)
elseif(GTSAM_ROT3_EXPMAP)
    message(STATUS "GTSAM_ROT3_EXPMAP=ON, enabling GTSAM_POSE3_EXPMAP as well")
    set(GTSAM_POSE3_EXPMAP 1 CACHE BOOL "" FORCE)
endif()

# Set the default Python version. This is later updated in HandlePython.cmake.
set(GTSAM_PYTHON_VERSION "Default" CACHE STRING "The version of Python to build the wrappers against.")<|MERGE_RESOLUTION|>--- conflicted
+++ resolved
@@ -30,8 +30,6 @@
 option(GTSAM_SUPPORT_NESTED_DISSECTION      "Support Metis-based nested dissection" ON)
 option(GTSAM_TANGENT_PREINTEGRATION         "Use new ImuFactor with integration on tangent space" ON)
 option(GTSAM_SLOW_BUT_CORRECT_BETWEENFACTOR "Use the slower but correct version of BetweenFactor" OFF)
-<<<<<<< HEAD
-option(GTSAM_ENABLE_BOOST_SERIALIZATION "Enable Boost serialization" ON)
 
 if (GTSAM_FORCE_SHARED_LIB)
     message(STATUS "GTSAM is a shared library due to GTSAM_FORCE_SHARED_LIB")
@@ -51,13 +49,6 @@
     set(GTSAM_SHARED_LIB 0 CACHE BOOL "" FORCE)
 endif()
 
-#TODO(kartikarcot) defining it in config.h.in did not work
-if (GTSAM_ENABLE_BOOST_SERIALIZATION)
-    add_definitions(-DGTSAM_ENABLE_BOOST_SERIALIZATION)
-endif()
-=======
->>>>>>> 282c3f4d
-
 if(NOT MSVC AND NOT XCODE_VERSION)
     option(GTSAM_BUILD_WITH_CCACHE           "Use ccache compiler cache" ON)
 endif()
