--- conflicted
+++ resolved
@@ -36,15 +36,42 @@
 using namespace wrap;
 
 /* ************************************************************************* */
-Method& Class::method(Str key) {
+void Class::assignParent(const Qualified& parent) {
+  parentClass.reset(parent);
+}
+
+/* ************************************************************************* */
+boost::optional<string> Class::qualifiedParent() const {
+  boost::optional<string> result = boost::none;
+  if (parentClass) result = parentClass->qualifiedName("::");
+  return result;
+}
+
+/* ************************************************************************* */
+static void handleException(const out_of_range& oor,
+    const Class::Methods& methods) {
+  cerr << "Class::method: key not found: " << oor.what() << ", methods are:\n";
+  using boost::adaptors::map_keys;
+  ostream_iterator<string> out_it(cerr, "\n");
+  boost::copy(methods | map_keys, out_it);
+}
+
+/* ************************************************************************* */
+Method& Class::mutableMethod(Str key) {
   try {
     return methods_.at(key);
   } catch (const out_of_range& oor) {
-    cerr << "Class::method: key not found: " << oor.what()
-        << ", methods are:\n";
-    using boost::adaptors::map_keys;
-    ostream_iterator<string> out_it(cerr, "\n");
-    boost::copy(methods_ | map_keys, out_it);
+    handleException(oor,methods_);
+    throw runtime_error("Internal error in wrap");
+  }
+}
+
+/* ************************************************************************* */
+const Method& Class::method(Str key) const {
+  try {
+    return methods_.at(key);
+  } catch (const out_of_range& oor) {
+    handleException(oor,methods_);
     throw runtime_error("Internal error in wrap");
   }
 }
@@ -69,7 +96,7 @@
   // emit class proxy code 
   // we want our class to inherit the handle class for memory purposes 
   const string parent =
-      parentClass ? "handle" : parentClass->qualifiedName(".");
+      parentClass ? parentClass->qualifiedName(".") : "handle";
   comment_fragment(proxyFile);
   proxyFile.oss << "classdef " << name() << " < " << parent << endl;
   proxyFile.oss << "  properties\n";
@@ -91,9 +118,7 @@
   wrapperFile.oss << "\n";
 
   // Regular constructors 
-  boost::optional<string> cppBaseName;
-  if (parentClass)
-    cppBaseName = parentClass->qualifiedName("::");
+  boost::optional<string> cppBaseName = qualifiedParent();
   for (size_t i = 0; i < constructor.nrOverloads(); i++) {
     ArgumentList args = constructor.argumentList(i);
     const int id = (int) functionNames.size();
@@ -229,10 +254,10 @@
   // Add to collector 
   wrapperFile.oss << "  collector_" << matlabUniqueName << ".insert(self);\n";
   // If we have a base class, return the base class pointer (MATLAB will call the base class collectorInsertAndMakeBase to add this to the collector and recurse the heirarchy) 
-  if (parentClass) {
-    const string baseCppName = parentClass->qualifiedName("::");
+  boost::optional<string> cppBaseName = qualifiedParent();
+  if (cppBaseName) {
     wrapperFile.oss << "\n";
-    wrapperFile.oss << "  typedef boost::shared_ptr<" << baseCppName
+    wrapperFile.oss << "  typedef boost::shared_ptr<" << *cppBaseName
         << "> SharedBase;\n";
     wrapperFile.oss
         << "  out[0] = mxCreateNumericMatrix(1, 1, mxUINT32OR64_CLASS, mxREAL);\n";
@@ -297,11 +322,7 @@
     // Create method to expand
     // For all values of the template argument, create a new method
     BOOST_FOREACH(const Qualified& instName, templateArgValues) {
-<<<<<<< HEAD
-      const TemplateSubstitution ts(templateArgName, instName, name());
-=======
       const TemplateSubstitution ts(templateArgName, instName, *this);
->>>>>>> 14ef786d
       // substitute template in arguments
       ArgumentList expandedArgs = argumentList.expandTemplate(ts);
       // do the same for return type
@@ -315,7 +336,7 @@
   } else
     // just add overload
     methods_[methodName].addOverload(methodName, argumentList, returnValue,
-        is_const, Qualified(), verbose);
+        is_const, boost::none, verbose);
 }
 
 /* ************************************************************************* */
@@ -357,11 +378,11 @@
   verifyReturnTypes<Method>(validTypes, methods_);
 
   // verify parents
-  if (parentClass
-      && find(validTypes.begin(), validTypes.end(),
-          parentClass->qualifiedName("::")) == validTypes.end())
-    throw DependencyMissing(parentClass->qualifiedName("::"),
-        qualifiedName("::"));
+  boost::optional<string> parent = qualifiedParent();
+  if (parent
+      && find(validTypes.begin(), validTypes.end(), *parent)
+          == validTypes.end())
+    throw DependencyMissing(*parent, qualifiedName("::"));
 }
 
 /* ************************************************************************* */
@@ -373,11 +394,7 @@
     // Find parent
     BOOST_FOREACH(const Class& parent, classes) {
       // We found a parent class for our parent, TODO improve !
-<<<<<<< HEAD
-      if (parent.name() == cls.qualifiedParent.name()) {
-=======
-      if (parent.name == cls.parentClass->name) {
->>>>>>> 14ef786d
+      if (parent.name() == cls.parentClass->name()) {
         methods_.insert(parent.methods_.begin(), parent.methods_.end());
         appendInheritedMethods(parent, classes);
       }
