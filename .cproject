--- conflicted
+++ resolved
@@ -864,7 +864,6 @@
 				<useDefaultCommand>true</useDefaultCommand>
 				<runAllBuilders>true</runAllBuilders>
 			</target>
-<<<<<<< HEAD
 			<target name="testTOAFactor.run" path="build/gtsam_unstable/slam/tests" targetID="org.eclipse.cdt.build.MakeTargetBuilder">
 				<buildCommand>make</buildCommand>
 				<buildArguments>-j4</buildArguments>
@@ -873,8 +872,6 @@
 				<useDefaultCommand>true</useDefaultCommand>
 				<runAllBuilders>true</runAllBuilders>
 			</target>
-=======
->>>>>>> 6b47b914
 			<target name="testGaussianFactorGraph.run" path="build/gtsam/linear/tests" targetID="org.eclipse.cdt.build.MakeTargetBuilder">
 				<buildCommand>make</buildCommand>
 				<buildArguments>-j5</buildArguments>
