--- conflicted
+++ resolved
@@ -14,10 +14,9 @@
 
 if [ "$(uname)" == "Linux" ]; then
     # manylinux2014 is based on CentOS 7, so use yum to install dependencies
-<<<<<<< HEAD
-    yum install -y wget
+    yum install -y wget doxygen
 elif [ "$(uname)" == "Darwin" ]; then
-    brew install cmake
+    brew install cmake doxygen
 
     # If MACOSX_DEPLOYMENT_TARGET is not explicitly set, default to the version of the host system.
     if [[ -z "${MACOSX_DEPLOYMENT_TARGET}" ]]; then
@@ -56,19 +55,6 @@
     for dylib in ${BOOST_LIBRARYDIR}/*.dylib; do
         install_name_tool -add_rpath "@loader_path" "$dylib"
     done
-=======
-    yum install -y wget doxygen
-
-    # Install Boost from source
-    wget https://archives.boost.io/release/1.87.0/source/boost_1_87_0.tar.gz --quiet
-    tar -xzf boost_1_87_0.tar.gz
-    cd boost_1_87_0
-    ./bootstrap.sh --prefix=/opt/boost
-    ./b2 install --prefix=/opt/boost --with=all -d0 
-    cd ..
-elif [ "$(uname)" == "Darwin" ]; then
-    brew install wget cmake boost doxygen
->>>>>>> 11f77422
 fi
 
 $(which $PYTHON) -m pip install -r $PROJECT_DIR/python/dev_requirements.txt
@@ -96,12 +82,9 @@
     -DGTSAM_GENERATE_DOC_XML=1 \
     -DGTWRAP_ADD_DOCSTRINGS=ON
 
-<<<<<<< HEAD
-=======
 # Generate Doxygen XML documentation
 doxygen build/doc/Doxyfile
 
->>>>>>> 11f77422
 # Install the Python wrapper module and generate Python stubs
 cd $PROJECT_DIR/build/python
 if [ "$(uname)" == "Linux" ]; then
