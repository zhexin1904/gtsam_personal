/* ----------------------------------------------------------------------------
 * GTSAM Copyright 2010-2022, Georgia Tech Research Corporation,
 * Atlanta, Georgia 30332-0415
 * All Rights Reserved
 * Authors: Frank Dellaert, et al. (see THANKS for the full author list)
 * See LICENSE for the license information
 * -------------------------------------------------------------------------- */

/**
 * @file   HybridBayesNet.cpp
 * @brief  A Bayes net of Gaussian Conditionals indexed by discrete keys.
 * @author Fan Jiang
 * @author Varun Agrawal
 * @author Shangjie Xue
 * @author Frank Dellaert
 * @date   January 2022
 */

#include <gtsam/discrete/DiscreteBayesNet.h>
#include <gtsam/discrete/DiscreteConditional.h>
#include <gtsam/discrete/DiscreteFactorGraph.h>
#include <gtsam/discrete/TableDistribution.h>
#include <gtsam/hybrid/HybridBayesNet.h>
#include <gtsam/hybrid/HybridValues.h>

#include <memory>

// In Wrappers we have no access to this so have a default ready
static std::mt19937_64 kRandomNumberGenerator(42);

namespace gtsam {

/* ************************************************************************* */
void HybridBayesNet::print(const std::string &s,
                           const KeyFormatter &formatter) const {
  Base::print(s, formatter);
}

/* ************************************************************************* */
bool HybridBayesNet::equals(const This &bn, double tol) const {
  return Base::equals(bn, tol);
}

/* ************************************************************************* */
HybridBayesNet HybridBayesNet::prune(
<<<<<<< HEAD
    size_t maxNrLeaves, const std::optional<double> &deadModeThreshold) const {
=======
    size_t maxNrLeaves, const std::optional<double> &marginalThreshold,
    DiscreteValues *fixedValues) const {
>>>>>>> 3cf15901
#if GTSAM_HYBRID_TIMING
  gttic_(HybridPruning);
#endif
  // Collect all the discrete conditionals. Could be small if already pruned.
  const DiscreteBayesNet marginal = discreteMarginal();

  // Prune discrete Bayes net
  DiscreteValues fixed;
  auto prunedBN = marginal.prune(maxNrLeaves, marginalThreshold, &fixed);

  // Multiply into one big conditional. NOTE: possibly quite expensive.
  DiscreteConditional pruned;
  for (auto &&conditional : prunedBN) pruned = pruned * (*conditional);

  // Set the fixed values if requested.
  if (marginalThreshold && fixedValues) {
    *fixedValues = fixed;
  }

  HybridBayesNet result;

<<<<<<< HEAD
  // Prune the joint. NOTE: imperative and, again, possibly quite expensive.
  DiscreteConditional pruned = joint;
  pruned.prune(maxNrLeaves);

  DiscreteValues deadModesValues;
  // If we have a dead mode threshold and discrete variables left after pruning,
  // then we run dead mode removal.
  if (deadModeThreshold.has_value() && pruned.keys().size() > 0) {
#if GTSAM_HYBRID_TIMING
    gttic_(DeadModeRemoval);
#endif

    DiscreteMarginals marginals(DiscreteFactorGraph{pruned});
    for (auto dkey : pruned.discreteKeys()) {
      Vector probabilities = marginals.marginalProbabilities(dkey);

      int index = -1;
      auto threshold = (probabilities.array() > *deadModeThreshold);
      // If atleast 1 value is non-zero, then we can find the index
      // Else if all are zero, index would be set to 0 which is incorrect
      if (!threshold.isZero()) {
        threshold.maxCoeff(&index);
      }

      if (index >= 0) {
        deadModesValues.emplace(dkey.first, index);
      }
    }

    // Remove the modes (imperative)
    pruned.removeDiscreteModes(deadModesValues);

    /*
      If the pruned discrete conditional has any keys left,
      we add it to the HybridBayesNet.
      If not, it means it is an orphan so we don't add this pruned joint,
      and instead add only the marginals below.
    */
    if (pruned.keys().size() > 0) {
      result.emplace_shared<DiscreteConditional>(pruned);
    }
=======
  // Go through all the Gaussian conditionals, restrict them according to
  // fixed values, and then prune further.
  for (std::shared_ptr<gtsam::HybridConditional> conditional : *this) {
    if (conditional->isDiscrete()) continue;
>>>>>>> 3cf15901

    // No-op if not a HybridGaussianConditional.
    if (marginalThreshold) conditional = conditional->restrict(fixed);

<<<<<<< HEAD
#if GTSAM_HYBRID_TIMING
    gttoc_(DeadModeRemoval);
#endif

  } else {
    result.emplace_shared<DiscreteConditional>(pruned);
  }

  /* To prune, we visitWith every leaf in the HybridGaussianConditional.
   * For each leaf, using the assignment we can check the discrete decision tree
   * for 0.0 probability, then just set the leaf to a nullptr.
   *
   * We can later check the HybridGaussianConditional for just nullptrs.
   */

  // Go through all the Gaussian conditionals in the Bayes Net and prune them as
  // per pruned discrete joint.
  for (auto &&conditional : *this) {
=======
    // Now decide on type what to do:
>>>>>>> 3cf15901
    if (auto hgc = conditional->asHybrid()) {
      // Prune the hybrid Gaussian conditional!
      auto prunedHybridGaussianConditional = hgc->prune(pruned);
      if (!prunedHybridGaussianConditional) {
        throw std::runtime_error(
            "A HybridGaussianConditional had all its conditionals pruned");
      }
      // Type-erase and add to the pruned Bayes Net fragment.
      result.push_back(prunedHybridGaussianConditional);
    } else if (auto gc = conditional->asGaussian()) {
      // Add the non-HybridGaussianConditional conditional
      result.push_back(gc);
    } else
      throw std::runtime_error(
          "HybrdiBayesNet::prune: Unknown HybridConditional type.");
  }

<<<<<<< HEAD
#if GTSAM_HYBRID_TIMING
  gttoc_(HybridPruning);
#endif
=======
  // Add the pruned discrete conditionals to the result.
  for (const DiscreteConditional::shared_ptr &discrete : prunedBN)
    result.push_back(discrete);
>>>>>>> 3cf15901

  return result;
}

/* ************************************************************************* */
DiscreteBayesNet HybridBayesNet::discreteMarginal() const {
  DiscreteBayesNet result;
  for (auto &&conditional : *this) {
    if (auto dc = conditional->asDiscrete()) {
      result.push_back(dc);
    }
  }
  return result;
}

/* ************************************************************************* */
GaussianBayesNet HybridBayesNet::choose(
    const DiscreteValues &assignment) const {
  GaussianBayesNet gbn;
  for (auto &&conditional : *this) {
    if (auto gm = conditional->asHybrid()) {
      // If conditional is hybrid, select based on assignment.
      gbn.push_back(gm->choose(assignment));
    } else if (auto gc = conditional->asGaussian()) {
      // If continuous only, add Gaussian conditional.
      gbn.push_back(gc);
    } else if (auto dc = conditional->asDiscrete()) {
      // If conditional is discrete-only, we simply continue.
      continue;
    }
  }

  return gbn;
}

/* ************************************************************************* */
DiscreteValues HybridBayesNet::mpe() const {
  // Collect all the discrete factors to compute MPE
  DiscreteFactorGraph discrete_fg;

  for (auto &&conditional : *this) {
    if (conditional->isDiscrete()) {
      if (auto dtc = conditional->asDiscrete<TableDistribution>()) {
        // The number of keys should be small so should not
        // be expensive to convert to DiscreteConditional.
        discrete_fg.push_back(DiscreteConditional(dtc->nrFrontals(),
                                                  dtc->toDecisionTreeFactor()));
      } else {
        discrete_fg.push_back(conditional->asDiscrete());
      }
    }
  }

  return discrete_fg.optimize();
}

/* ************************************************************************* */
HybridValues HybridBayesNet::optimize() const {
  // Solve for the MPE
  DiscreteValues mpe = this->mpe();

  // Given the MPE, compute the optimal continuous values.
  return HybridValues(optimize(mpe), mpe);
}

/* ************************************************************************* */
VectorValues HybridBayesNet::optimize(const DiscreteValues &assignment) const {
  GaussianBayesNet gbn = choose(assignment);

  // Check if there exists a nullptr in the GaussianBayesNet
  // If yes, return an empty VectorValues
  if (std::find(gbn.begin(), gbn.end(), nullptr) != gbn.end()) {
    return VectorValues();
  }
  return gbn.optimize();
}

/* ************************************************************************* */
HybridValues HybridBayesNet::sample(const HybridValues &given,
                                    std::mt19937_64 *rng) const {
  DiscreteBayesNet dbn;
  for (auto &&conditional : *this) {
    if (conditional->isDiscrete()) {
      // If conditional is discrete-only, we add to the discrete Bayes net.
      dbn.push_back(conditional->asDiscrete());
    }
  }
  // Sample a discrete assignment.
  const DiscreteValues assignment = dbn.sample(given.discrete());
  // Select the continuous Bayes net corresponding to the assignment.
  GaussianBayesNet gbn = choose(assignment);
  // Sample from the Gaussian Bayes net.
  VectorValues sample = gbn.sample(given.continuous(), rng);
  return {sample, assignment};
}

/* ************************************************************************* */
HybridValues HybridBayesNet::sample(std::mt19937_64 *rng) const {
  HybridValues given;
  return sample(given, rng);
}

/* ************************************************************************* */
HybridValues HybridBayesNet::sample(const HybridValues &given) const {
  return sample(given, &kRandomNumberGenerator);
}

/* ************************************************************************* */
HybridValues HybridBayesNet::sample() const {
  return sample(&kRandomNumberGenerator);
}

/* ************************************************************************* */
AlgebraicDecisionTree<Key> HybridBayesNet::errorTree(
    const VectorValues &continuousValues) const {
  AlgebraicDecisionTree<Key> result(0.0);

  // Iterate over each conditional.
  for (auto &&conditional : *this) {
    result = result + conditional->errorTree(continuousValues);
  }

  return result;
}

/* ************************************************************************* */
double HybridBayesNet::negLogConstant(
    const std::optional<DiscreteValues> &discrete) const {
  double negLogNormConst = 0.0;
  // Iterate over each conditional.
  for (auto &&conditional : *this) {
    if (discrete.has_value()) {
      if (auto gm = conditional->asHybrid()) {
        negLogNormConst += gm->choose(*discrete)->negLogConstant();
      } else if (auto gc = conditional->asGaussian()) {
        negLogNormConst += gc->negLogConstant();
      } else if (auto dc = conditional->asDiscrete()) {
        negLogNormConst += dc->choose(*discrete)->negLogConstant();
      } else {
        throw std::runtime_error(
            "Unknown conditional type when computing negLogConstant");
      }
    } else {
      negLogNormConst += conditional->negLogConstant();
    }
  }
  return negLogNormConst;
}

/* ************************************************************************* */
AlgebraicDecisionTree<Key> HybridBayesNet::discretePosterior(
    const VectorValues &continuousValues) const {
  AlgebraicDecisionTree<Key> errors = this->errorTree(continuousValues);
  AlgebraicDecisionTree<Key> p =
      errors.apply([](double error) { return exp(-error); });
  return p / p.sum();
}

/* ************************************************************************* */
double HybridBayesNet::evaluate(const HybridValues &values) const {
  return exp(logProbability(values));
}

/* ************************************************************************* */
HybridGaussianFactorGraph HybridBayesNet::toFactorGraph(
    const VectorValues &measurements) const {
  HybridGaussianFactorGraph fg;

  // For all nodes in the Bayes net, if its frontal variable is in measurements,
  // replace it by a likelihood factor:
  for (auto &&conditional : *this) {
    if (conditional->frontalsIn(measurements)) {
      if (auto gc = conditional->asGaussian()) {
        fg.push_back(gc->likelihood(measurements));
      } else if (auto gm = conditional->asHybrid()) {
        fg.push_back(gm->likelihood(measurements));
      } else {
        throw std::runtime_error("Unknown conditional type");
      }
    } else {
      fg.push_back(conditional);
    }
  }
  return fg;
}

}  // namespace gtsam<|MERGE_RESOLUTION|>--- conflicted
+++ resolved
@@ -43,12 +43,8 @@
 
 /* ************************************************************************* */
 HybridBayesNet HybridBayesNet::prune(
-<<<<<<< HEAD
-    size_t maxNrLeaves, const std::optional<double> &deadModeThreshold) const {
-=======
     size_t maxNrLeaves, const std::optional<double> &marginalThreshold,
     DiscreteValues *fixedValues) const {
->>>>>>> 3cf15901
 #if GTSAM_HYBRID_TIMING
   gttic_(HybridPruning);
 #endif
@@ -70,80 +66,15 @@
 
   HybridBayesNet result;
 
-<<<<<<< HEAD
-  // Prune the joint. NOTE: imperative and, again, possibly quite expensive.
-  DiscreteConditional pruned = joint;
-  pruned.prune(maxNrLeaves);
-
-  DiscreteValues deadModesValues;
-  // If we have a dead mode threshold and discrete variables left after pruning,
-  // then we run dead mode removal.
-  if (deadModeThreshold.has_value() && pruned.keys().size() > 0) {
-#if GTSAM_HYBRID_TIMING
-    gttic_(DeadModeRemoval);
-#endif
-
-    DiscreteMarginals marginals(DiscreteFactorGraph{pruned});
-    for (auto dkey : pruned.discreteKeys()) {
-      Vector probabilities = marginals.marginalProbabilities(dkey);
-
-      int index = -1;
-      auto threshold = (probabilities.array() > *deadModeThreshold);
-      // If atleast 1 value is non-zero, then we can find the index
-      // Else if all are zero, index would be set to 0 which is incorrect
-      if (!threshold.isZero()) {
-        threshold.maxCoeff(&index);
-      }
-
-      if (index >= 0) {
-        deadModesValues.emplace(dkey.first, index);
-      }
-    }
-
-    // Remove the modes (imperative)
-    pruned.removeDiscreteModes(deadModesValues);
-
-    /*
-      If the pruned discrete conditional has any keys left,
-      we add it to the HybridBayesNet.
-      If not, it means it is an orphan so we don't add this pruned joint,
-      and instead add only the marginals below.
-    */
-    if (pruned.keys().size() > 0) {
-      result.emplace_shared<DiscreteConditional>(pruned);
-    }
-=======
   // Go through all the Gaussian conditionals, restrict them according to
   // fixed values, and then prune further.
   for (std::shared_ptr<gtsam::HybridConditional> conditional : *this) {
     if (conditional->isDiscrete()) continue;
->>>>>>> 3cf15901
 
     // No-op if not a HybridGaussianConditional.
     if (marginalThreshold) conditional = conditional->restrict(fixed);
 
-<<<<<<< HEAD
-#if GTSAM_HYBRID_TIMING
-    gttoc_(DeadModeRemoval);
-#endif
-
-  } else {
-    result.emplace_shared<DiscreteConditional>(pruned);
-  }
-
-  /* To prune, we visitWith every leaf in the HybridGaussianConditional.
-   * For each leaf, using the assignment we can check the discrete decision tree
-   * for 0.0 probability, then just set the leaf to a nullptr.
-   *
-   * We can later check the HybridGaussianConditional for just nullptrs.
-   */
-
-  // Go through all the Gaussian conditionals in the Bayes Net and prune them as
-  // per pruned discrete joint.
-  for (auto &&conditional : *this) {
-=======
     // Now decide on type what to do:
->>>>>>> 3cf15901
     if (auto hgc = conditional->asHybrid()) {
       // Prune the hybrid Gaussian conditional!
       auto prunedHybridGaussianConditional = hgc->prune(pruned);
@@ -161,15 +92,13 @@
           "HybrdiBayesNet::prune: Unknown HybridConditional type.");
   }
 
-<<<<<<< HEAD
 #if GTSAM_HYBRID_TIMING
   gttoc_(HybridPruning);
 #endif
-=======
+
   // Add the pruned discrete conditionals to the result.
   for (const DiscreteConditional::shared_ptr &discrete : prunedBN)
     result.push_back(discrete);
->>>>>>> 3cf15901
 
   return result;
 }
