--- conflicted
+++ resolved
@@ -576,15 +576,10 @@
 
   gtsam::Pose3 expmap(gtsam::Vector v);
   gtsam::Pose3 expmap(gtsam::Vector v, Eigen::Ref<Eigen::MatrixXd> H1, Eigen::Ref<Eigen::MatrixXd> H2);
-<<<<<<< HEAD
+  
   gtsam::Vector logmap(const gtsam::Pose3& g);
   gtsam::Vector logmap(const gtsam::Pose3& g, Eigen::Ref<Eigen::MatrixXd> H1, Eigen::Ref<Eigen::MatrixXd> H2);
-  
-=======
-  gtsam::Vector logmap(const gtsam::Pose3& p);
-  gtsam::Vector logmap(const gtsam::Pose3& p, Eigen::Ref<Eigen::MatrixXd> H1, Eigen::Ref<Eigen::MatrixXd> H2);
-
->>>>>>> ce5f93f4
+
   gtsam::Matrix AdjointMap() const;
   gtsam::Vector Adjoint(gtsam::Vector xi_b) const;
   gtsam::Vector Adjoint(gtsam::Vector xi_b, Eigen::Ref<Eigen::MatrixXd> H_this,
