--- conflicted
+++ resolved
@@ -686,17 +686,11 @@
   // METIS
   {
     Ordering ordering = Ordering::Create(Ordering::METIS, sfg);
-<<<<<<< HEAD
 // Linux and Mac split differently when using Metis
-#if defined(__APPLE__)
+#if defined(__APPLE__) || defined(__QNX__)
     EXPECT(assert_equal(Ordering{5, 4, 2, 1, 0, 3}, ordering));
 #elif defined(_WIN32)
     EXPECT(assert_equal(Ordering{4, 3, 1, 0, 5, 2}, ordering));
-=======
-// Linux and Mac split differently when using mettis
-#if !defined(__APPLE__) && !defined(__QNX__)
-    EXPECT(assert_equal(Ordering(list_of(3)(2)(5)(0)(4)(1)), ordering));
->>>>>>> e33e05a5
 #else
     EXPECT(assert_equal(Ordering{3, 2, 5, 0, 4, 1}, ordering));
 #endif
@@ -706,11 +700,7 @@
     //  | | - P( 5 | 0 4)
     //  | - P( 2 | 1 3)
     SymbolicBayesTree expected;
-<<<<<<< HEAD
-#if defined(__APPLE__)
-=======
-#if !defined(__APPLE__) && !defined(__QNX__)
->>>>>>> e33e05a5
+#if defined(__APPLE__) || defined(__QNX__)
     expected.insertRoot(
         NodeClique(Keys(1)(0)(3), 3,
                    Children(                         //
