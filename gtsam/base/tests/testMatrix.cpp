--- conflicted
+++ resolved
@@ -174,15 +174,7 @@
 {
   Matrix A = (Matrix(2, 2) << -5.0, 3.0, 00.0, -5.0).finished();
   Matrix B = (Matrix(3, 2) << -0.5, 2.1, 1.1, 3.4, 2.6, 7.1).finished();
-<<<<<<< HEAD
   Matrix AB = gtsam::stack(2, &A, &B);
-=======
-  #ifndef __QNX__
-  Matrix AB = stack(2, &A, &B);
-  #else
-  Matrix AB = gtsam::stack((size_t)2, (Matrix*)&A, (Matrix*)&B);
-  #endif
->>>>>>> e33e05a5
   Matrix C(5, 2);
   for (int i = 0; i < 2; i++)
     for (int j = 0; j < 2; j++)
@@ -196,15 +188,7 @@
   std::vector<gtsam::Matrix> matrices;
   matrices.push_back(A);
   matrices.push_back(B);
-<<<<<<< HEAD
   Matrix AB2 = gtsam::stack(matrices);
-=======
-  #ifndef __QNX__
-  Matrix AB2 = stack(matrices);
-  #else
-  Matrix AB2 = gtsam::stack((std::vector<gtsam::Matrix>) matrices);
-  #endif
->>>>>>> e33e05a5
   EQUALITY(C,AB2);
 }
 
@@ -1202,7 +1186,6 @@
   isEqual = fpEqual(a, b, tol);
   EXPECT(isEqual);
 }
-<<<<<<< HEAD
 
 // A test to check if a matrix and an optional reference_wrapper to
 // a matrix are equal.
@@ -1215,9 +1198,6 @@
   EXPECT(!assert_equal(A, std::cref(B)));
 }
 
-=======
-//#endif //(QNX)
->>>>>>> e33e05a5
 /* ************************************************************************* */
 int main() {
   TestResult tr;
