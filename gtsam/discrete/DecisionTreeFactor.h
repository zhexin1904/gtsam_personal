--- conflicted
+++ resolved
@@ -137,18 +137,12 @@
 
     /// Calculate probability for given values, 
     /// is just look up in AlgebraicDecisionTree.
-<<<<<<< HEAD
-    double operator()(const Assignment<Key>& values) const override {
-      return ADT::operator()(values);
-    }
-=======
     virtual double evaluate(const Assignment<Key>& values) const override {
       return ADT::operator()(values);
     }
 
     /// Disambiguate to use DiscreteFactor version. Mainly for wrapper
     using DiscreteFactor::operator();
->>>>>>> 77ba91bf
 
     /// Calculate error for DiscreteValues `x`, is -log(probability).
     double error(const DiscreteValues& values) const override;
