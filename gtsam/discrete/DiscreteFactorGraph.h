/* ----------------------------------------------------------------------------

 * GTSAM Copyright 2010, Georgia Tech Research Corporation,
 * Atlanta, Georgia 30332-0415
 * All Rights Reserved
 * Authors: Frank Dellaert, et al. (see THANKS for the full author list)

 * See LICENSE for the license information

 * -------------------------------------------------------------------------- */

/**
 * @file DiscreteFactorGraph.h
 * @date Feb 14, 2011
 * @author Duy-Nguyen Ta
 * @author Frank Dellaert
 * @author Varun Agrawal
 */

#pragma once

#include <gtsam/discrete/DecisionTreeFactor.h>
#include <gtsam/discrete/DiscreteLookupDAG.h>
#include <gtsam/inference/EliminateableFactorGraph.h>
#include <gtsam/inference/FactorGraph.h>
#include <gtsam/inference/Ordering.h>
#include <gtsam/base/FastSet.h>

#include <string>
#include <utility>
#include <vector>

namespace gtsam {

// Forward declarations
class DiscreteFactorGraph;
class DiscreteConditional;
class DiscreteBayesNet;
class DiscreteEliminationTree;
class DiscreteBayesTree;
class DiscreteJunctionTree;

/**
 * @brief Main elimination function for DiscreteFactorGraph.
 *
 * @param factors The factor graph to eliminate.
 * @param frontalKeys An ordering for which variables to eliminate.
 * @return A pair of the resulting conditional and the separator factor.
 * @ingroup discrete
 */
GTSAM_EXPORT
<<<<<<< HEAD
std::pair<DiscreteConditional::shared_ptr, DiscreteFactor::shared_ptr>
=======
std::pair<DiscreteConditional::shared_ptr, DecisionTreeFactor::shared_ptr>
>>>>>>> f64f094b
EliminateDiscrete(const DiscreteFactorGraph& factors,
                  const Ordering& frontalKeys);

/**
 * @brief Alternate elimination function for that creates non-normalized lookup tables.
 *
 * @param factors The factor graph to eliminate.
 * @param frontalKeys An ordering for which variables to eliminate.
 * @return A pair of the resulting lookup table and the separator factor.
 * @ingroup discrete
 */
GTSAM_EXPORT
<<<<<<< HEAD
std::pair<DiscreteConditional::shared_ptr, DiscreteFactor::shared_ptr>
=======
std::pair<DiscreteConditional::shared_ptr, DecisionTreeFactor::shared_ptr>
>>>>>>> f64f094b
EliminateForMPE(const DiscreteFactorGraph& factors,
                const Ordering& frontalKeys);

template<> struct EliminationTraits<DiscreteFactorGraph>
{
  typedef DiscreteFactor FactorType;                   ///< Type of factors in factor graph
  typedef DiscreteFactorGraph FactorGraphType;         ///< Type of the factor graph (e.g. DiscreteFactorGraph)
  typedef DiscreteConditional ConditionalType;         ///< Type of conditionals from elimination
  typedef DiscreteBayesNet BayesNetType;               ///< Type of Bayes net from sequential elimination
  typedef DiscreteEliminationTree EliminationTreeType; ///< Type of elimination tree
  typedef DiscreteBayesTree BayesTreeType;             ///< Type of Bayes tree
  typedef DiscreteJunctionTree JunctionTreeType;       ///< Type of Junction tree
  
  /// The default dense elimination function
  static std::pair<std::shared_ptr<ConditionalType>,
                   std::shared_ptr<FactorType> >
  DefaultEliminate(const FactorGraphType& factors, const Ordering& keys) {
    return EliminateDiscrete(factors, keys);
  }
  
  /// The default ordering generation function
  static Ordering DefaultOrderingFunc(
      const FactorGraphType& graph,
      std::optional<std::reference_wrapper<const VariableIndex>> variableIndex) {
    return Ordering::Colamd((*variableIndex).get());
  }
};

/**
 * A Discrete Factor Graph is a factor graph where all factors are Discrete, i.e.
 *   Factor == DiscreteFactor
 * @ingroup discrete
 */
class GTSAM_EXPORT DiscreteFactorGraph
    : public FactorGraph<DiscreteFactor>,
      public EliminateableFactorGraph<DiscreteFactorGraph> {
 public:
  using This = DiscreteFactorGraph;          ///< this class
  using Base = FactorGraph<DiscreteFactor>;  ///< base factor graph type
  using BaseEliminateable =
      EliminateableFactorGraph<This>;          ///< for elimination
  using shared_ptr = std::shared_ptr<This>;  ///< shared_ptr to This

  using Values = DiscreteValues;  ///< backwards compatibility

  using Indices = KeyVector;  ///> map from keys to values

  /** Default constructor */
  DiscreteFactorGraph() {}

  /** Construct from iterator over factors */
  template <typename ITERATOR>
  DiscreteFactorGraph(ITERATOR firstFactor, ITERATOR lastFactor)
      : Base(firstFactor, lastFactor) {}

  /** Construct from container of factors (shared_ptr or plain objects) */
  template <class CONTAINER>
  explicit DiscreteFactorGraph(const CONTAINER& factors) : Base(factors) {}

  /** Implicit copy/downcast constructor to override explicit template container
   * constructor */
  template <class DERIVED_FACTOR>
  DiscreteFactorGraph(const FactorGraph<DERIVED_FACTOR>& graph) : Base(graph) {}
<<<<<<< HEAD
=======

  /// Destructor
  virtual ~DiscreteFactorGraph() {}
>>>>>>> f64f094b

  /// @name Testable
  /// @{

  bool equals(const This& fg, double tol = 1e-9) const;

  /// @}

  //TODO(Varun): Make compatible with TableFactor
  /** Add a decision-tree factor */
  template <typename... Args>
  void add(Args&&... args) {
    emplace_shared<DecisionTreeFactor>(std::forward<Args>(args)...);
  }

  /** Return the set of variables involved in the factors (set union) */
  KeySet keys() const;

  /// Return the DiscreteKeys in this factor graph.
  DiscreteKeys discreteKeys() const;

  /** return product of all factors as a single factor */
  DiscreteFactor::shared_ptr product() const;

  /**
   * @brief Return product of all `factors` as a single factor,
   * which is scaled by the max value to prevent underflow
   *
   * @param factors The factors to multiply as a DiscreteFactorGraph.
   * @return DiscreteFactor::shared_ptr
   */
  DiscreteFactor::shared_ptr scaledProduct() const;

  /** 
   * Evaluates the factor graph given values, returns the joint probability of
   * the factor graph given specific instantiation of values
   */
  double operator()(const DiscreteValues& values) const;

  /// print
  void print(
      const std::string& s = "DiscreteFactorGraph",
      const KeyFormatter& formatter = DefaultKeyFormatter) const override;

  /**
   * @brief Implement the sum-product algorithm
   *
   * @param orderingType : one of COLAMD, METIS, NATURAL, CUSTOM
   * @return DiscreteBayesNet encoding posterior P(X|Z)
   */
  DiscreteBayesNet sumProduct(
      OptionalOrderingType orderingType = {}) const;

  /**
   * @brief Implement the sum-product algorithm
   *
   * @param ordering
   * @return DiscreteBayesNet encoding posterior P(X|Z)
   */
  DiscreteBayesNet sumProduct(const Ordering& ordering) const;

  /**
   * @brief Implement the max-product algorithm
   *
   * @param orderingType : one of COLAMD, METIS, NATURAL, CUSTOM
   * @return DiscreteLookupDAG DAG with lookup tables
   */
  DiscreteLookupDAG maxProduct(
      OptionalOrderingType orderingType = {}) const;

  /**
   * @brief Implement the max-product algorithm
   *
   * @param ordering
   * @return DiscreteLookupDAG `DAG with lookup tables
   */
  DiscreteLookupDAG maxProduct(const Ordering& ordering) const;

  /**
   * @brief Find the maximum probable explanation (MPE) by doing max-product.
   *
   * @param orderingType
   * @return DiscreteValues : MPE
   */
  DiscreteValues optimize(
      OptionalOrderingType orderingType = {}) const;

  /**
   * @brief Find the maximum probable explanation (MPE) by doing max-product.
   *
   * @param ordering
   * @return DiscreteValues : MPE
   */
  DiscreteValues optimize(const Ordering& ordering) const;

  /// @name Wrapper support
  /// @{

  /**
   * @brief Render as markdown tables
   *
   * @param keyFormatter GTSAM-style Key formatter.
   * @param names optional, a map from Key to category names.
   * @return std::string a (potentially long) markdown string.
   */
  std::string markdown(const KeyFormatter& keyFormatter = DefaultKeyFormatter,
                       const DiscreteFactor::Names& names = {}) const;

  /**
   * @brief Render as html tables
   *
   * @param keyFormatter GTSAM-style Key formatter.
   * @param names optional, a map from Key to category names.
   * @return std::string a (potentially long) html string.
   */
  std::string html(const KeyFormatter& keyFormatter = DefaultKeyFormatter,
                   const DiscreteFactor::Names& names = {}) const;

  /// @}
  /// @name HybridValues methods.
  /// @{

  using Base::error;  // Expose error(const HybridValues&) method..

  /// @}
};  // \ DiscreteFactorGraph

/// traits
template <>
struct traits<DiscreteFactorGraph> : public Testable<DiscreteFactorGraph> {};

}  // namespace gtsam<|MERGE_RESOLUTION|>--- conflicted
+++ resolved
@@ -49,11 +49,7 @@
  * @ingroup discrete
  */
 GTSAM_EXPORT
-<<<<<<< HEAD
 std::pair<DiscreteConditional::shared_ptr, DiscreteFactor::shared_ptr>
-=======
-std::pair<DiscreteConditional::shared_ptr, DecisionTreeFactor::shared_ptr>
->>>>>>> f64f094b
 EliminateDiscrete(const DiscreteFactorGraph& factors,
                   const Ordering& frontalKeys);
 
@@ -66,11 +62,7 @@
  * @ingroup discrete
  */
 GTSAM_EXPORT
-<<<<<<< HEAD
 std::pair<DiscreteConditional::shared_ptr, DiscreteFactor::shared_ptr>
-=======
-std::pair<DiscreteConditional::shared_ptr, DecisionTreeFactor::shared_ptr>
->>>>>>> f64f094b
 EliminateForMPE(const DiscreteFactorGraph& factors,
                 const Ordering& frontalKeys);
 
@@ -134,12 +126,9 @@
    * constructor */
   template <class DERIVED_FACTOR>
   DiscreteFactorGraph(const FactorGraph<DERIVED_FACTOR>& graph) : Base(graph) {}
-<<<<<<< HEAD
-=======
 
   /// Destructor
   virtual ~DiscreteFactorGraph() {}
->>>>>>> f64f094b
 
   /// @name Testable
   /// @{
