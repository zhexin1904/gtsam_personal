//*************************************************************************
// discrete
//*************************************************************************

namespace gtsam {


#include<gtsam/discrete/DiscreteKey.h>
class DiscreteKey {};

class DiscreteKeys {
  DiscreteKeys();
  size_t size() const;
  bool empty() const;
  gtsam::DiscreteKey at(size_t n) const;
  void push_back(const gtsam::DiscreteKey& point_pair);
  void print(const std::string& s = "",
             const gtsam::KeyFormatter& keyFormatter =
                 gtsam::DefaultKeyFormatter) const;
};

// DiscreteValues is added in specializations/discrete.h as a std::map
std::vector<gtsam::DiscreteValues> cartesianProduct(
    const gtsam::DiscreteKeys& keys);
<<<<<<< HEAD

void PrintDiscreteValues(
    const gtsam::DiscreteValues& values, const std::string& s = "",
    const gtsam::KeyFormatter& keyFormatter = gtsam::DefaultKeyFormatter);

=======
>>>>>>> f64f094b
string markdown(
    const gtsam::DiscreteValues& values,
    const gtsam::KeyFormatter& keyFormatter = gtsam::DefaultKeyFormatter);
string markdown(const gtsam::DiscreteValues& values,
                const gtsam::KeyFormatter& keyFormatter,
                std::map<gtsam::Key, std::vector<std::string>> names);
string html(
    const gtsam::DiscreteValues& values,
    const gtsam::KeyFormatter& keyFormatter = gtsam::DefaultKeyFormatter);
string html(const gtsam::DiscreteValues& values,
            const gtsam::KeyFormatter& keyFormatter,
            std::map<gtsam::Key, std::vector<std::string>> names);

#include <gtsam/discrete/DiscreteFactor.h>
virtual class DiscreteFactor : gtsam::Factor {
  void print(string s = "DiscreteFactor\n",
             const gtsam::KeyFormatter& keyFormatter =
                 gtsam::DefaultKeyFormatter) const;
<<<<<<< HEAD
  bool equals(const gtsam::DiscreteFactor& lf, double tol = 1e-9) const;
=======
  bool equals(const gtsam::DiscreteFactor& other, double tol = 1e-9) const;
>>>>>>> f64f094b
  double operator()(const gtsam::DiscreteValues& values) const;
};

#include <gtsam/discrete/DecisionTreeFactor.h>
virtual class DecisionTreeFactor : gtsam::DiscreteFactor {
  DecisionTreeFactor();

  DecisionTreeFactor(const gtsam::DiscreteKey& key,
                     const std::vector<double>& spec);
  DecisionTreeFactor(const gtsam::DiscreteKey& key, string table);

  DecisionTreeFactor(const gtsam::DiscreteKeys& keys,
                     const std::vector<double>& table);
  DecisionTreeFactor(const gtsam::DiscreteKeys& keys, string table);

  DecisionTreeFactor(const std::vector<gtsam::DiscreteKey>& keys,
                     const std::vector<double>& table);
  DecisionTreeFactor(const std::vector<gtsam::DiscreteKey>& keys, string table);

  DecisionTreeFactor(const gtsam::DiscreteConditional& c);

  void print(string s = "DecisionTreeFactor\n",
             const gtsam::KeyFormatter& keyFormatter =
                 gtsam::DefaultKeyFormatter) const;
  bool equals(const gtsam::DecisionTreeFactor& other, double tol = 1e-9) const;

  size_t cardinality(gtsam::Key j) const;
<<<<<<< HEAD

=======
  
>>>>>>> f64f094b
  double operator()(const gtsam::DiscreteValues& values) const;
  gtsam::DecisionTreeFactor operator*(const gtsam::DecisionTreeFactor& f) const;
  size_t cardinality(gtsam::Key j) const;
  gtsam::DecisionTreeFactor operator/(const gtsam::DecisionTreeFactor& f) const;
  gtsam::DecisionTreeFactor* sum(size_t nrFrontals) const;
  gtsam::DecisionTreeFactor* sum(const gtsam::Ordering& keys) const;
  gtsam::DecisionTreeFactor* max(size_t nrFrontals) const;
  gtsam::DecisionTreeFactor* max(const gtsam::Ordering& keys) const;

  string dot(
      const gtsam::KeyFormatter& keyFormatter = gtsam::DefaultKeyFormatter,
      bool showZero = true) const;
  std::vector<std::pair<gtsam::DiscreteValues, double>> enumerate() const;
  string markdown(const gtsam::KeyFormatter& keyFormatter =
                      gtsam::DefaultKeyFormatter) const;
  string markdown(const gtsam::KeyFormatter& keyFormatter,
                  std::map<gtsam::Key, std::vector<std::string>> names) const;
  string html(const gtsam::KeyFormatter& keyFormatter =
                  gtsam::DefaultKeyFormatter) const;
  string html(const gtsam::KeyFormatter& keyFormatter,
              std::map<gtsam::Key, std::vector<std::string>> names) const;
};

#include <gtsam/discrete/DiscreteConditional.h>
#include <gtsam/hybrid/HybridValues.h>
virtual class DiscreteConditional : gtsam::DecisionTreeFactor {
  DiscreteConditional();
  DiscreteConditional(size_t nFrontals, const gtsam::DecisionTreeFactor& f);
  DiscreteConditional(const gtsam::DiscreteKey& key, string spec);
  DiscreteConditional(const gtsam::DiscreteKey& key,
                      const gtsam::DiscreteKeys& parents, string spec);
  DiscreteConditional(const gtsam::DiscreteKey& key,
                      const std::vector<gtsam::DiscreteKey>& parents, string spec);
  DiscreteConditional(const gtsam::DecisionTreeFactor& joint,
                      const gtsam::DecisionTreeFactor& marginal);
  DiscreteConditional(const gtsam::DecisionTreeFactor& joint,
                      const gtsam::DecisionTreeFactor& marginal,
                      const gtsam::Ordering& orderedKeys);
  DiscreteConditional(const gtsam::DiscreteKey& key,
                      const gtsam::DiscreteKeys& parents,
                      const std::vector<double>& table);

  // Standard interface
  double negLogConstant() const;
  double logProbability(const gtsam::DiscreteValues& values) const;
  double evaluate(const gtsam::DiscreteValues& values) const;
  double error(const gtsam::DiscreteValues& values) const;
  gtsam::DiscreteConditional operator*(
      const gtsam::DiscreteConditional& other) const;
  gtsam::DiscreteConditional marginal(gtsam::Key key) const;
  void print(string s = "Discrete Conditional\n",
             const gtsam::KeyFormatter& keyFormatter =
                 gtsam::DefaultKeyFormatter) const;
  bool equals(const gtsam::DiscreteConditional& other, double tol = 1e-9) const;
  gtsam::Key firstFrontalKey() const;
  size_t nrFrontals() const;
  size_t nrParents() const;
  void printSignature(
      string s = "Discrete Conditional: ",
      const gtsam::KeyFormatter& formatter = gtsam::DefaultKeyFormatter) const;
  gtsam::DecisionTreeFactor* choose(const gtsam::DiscreteValues& given) const;
  gtsam::DecisionTreeFactor* likelihood(
      const gtsam::DiscreteValues& frontalValues) const;
  gtsam::DecisionTreeFactor* likelihood(size_t value) const;
  size_t sample(const gtsam::DiscreteValues& parentsValues,
                std::mt19937_64 @rng = nullptr) const;
  size_t sample(size_t value,
                std::mt19937_64 @rng = nullptr) const;
  size_t sample(std::mt19937_64 @rng = nullptr) const;
  void sampleInPlace(gtsam::DiscreteValues @parentsValues,
                     std::mt19937_64 @rng = nullptr) const;
  size_t argmax(const gtsam::DiscreteValues& parentsValues) const;

  // Markdown and HTML
  string markdown(const gtsam::KeyFormatter& keyFormatter =
                      gtsam::DefaultKeyFormatter) const;
  string markdown(const gtsam::KeyFormatter& keyFormatter,
                  std::map<gtsam::Key, std::vector<std::string>> names) const;
  string html(const gtsam::KeyFormatter& keyFormatter =
                  gtsam::DefaultKeyFormatter) const;
  string html(const gtsam::KeyFormatter& keyFormatter,
              std::map<gtsam::Key, std::vector<std::string>> names) const;

  // Expose HybridValues versions
  double logProbability(const gtsam::HybridValues& x) const;
  double evaluate(const gtsam::HybridValues& x) const;
  double error(const gtsam::HybridValues& x) const;
};

#include <gtsam/discrete/DiscreteDistribution.h>
virtual class DiscreteDistribution : gtsam::DiscreteConditional {
  DiscreteDistribution();
  DiscreteDistribution(const gtsam::DecisionTreeFactor& f);
  DiscreteDistribution(const gtsam::DiscreteKey& key, string spec);
  DiscreteDistribution(const gtsam::DiscreteKey& key, std::vector<double> spec);
  void print(string s = "Discrete Prior\n",
             const gtsam::KeyFormatter& keyFormatter =
                 gtsam::DefaultKeyFormatter) const;
  double operator()(size_t value) const;
  std::vector<double> pmf() const;
};

#include <gtsam/discrete/TableFactor.h>
virtual class TableFactor : gtsam::DiscreteFactor {
  TableFactor();
  TableFactor(const gtsam::DiscreteKeys& keys,
              const gtsam::TableFactor& potentials);
  TableFactor(const gtsam::DiscreteKeys& keys, std::vector<double>& table);
  TableFactor(const gtsam::DiscreteKeys& keys, string spec);
  TableFactor(const gtsam::DiscreteKeys& keys,
              const gtsam::DecisionTreeFactor& dtf);
  TableFactor(const gtsam::DecisionTreeFactor& dtf);

  void print(string s = "TableFactor\n",
             const gtsam::KeyFormatter& keyFormatter =
                 gtsam::DefaultKeyFormatter) const;

  double evaluate(const gtsam::DiscreteValues& values) const;
  double error(const gtsam::DiscreteValues& values) const;
};

#include <gtsam/discrete/TableDistribution.h>
virtual class TableDistribution : gtsam::DiscreteConditional {
  TableDistribution();
  TableDistribution(const gtsam::TableFactor& f);
  TableDistribution(const gtsam::DiscreteKey& key, std::vector<double> spec);
  TableDistribution(const gtsam::DiscreteKeys& keys, std::vector<double> spec);
  TableDistribution(const gtsam::DiscreteKeys& keys, string spec);
  TableDistribution(const gtsam::DiscreteKey& key, string spec);

  void print(string s = "Table Distribution\n",
             const gtsam::KeyFormatter& keyFormatter =
                 gtsam::DefaultKeyFormatter) const;

  gtsam::TableFactor table() const;
  double evaluate(const gtsam::DiscreteValues& values) const;
  size_t nrValues() const;
};

#include <gtsam/discrete/DiscreteBayesNet.h>
class DiscreteBayesNet {
  DiscreteBayesNet();
  void add(const gtsam::DiscreteConditional& s);
  void add(const gtsam::DiscreteKey& key, string spec);
  void add(const gtsam::DiscreteKey& key, const gtsam::DiscreteKeys& parents,
           string spec);
  void add(const gtsam::DiscreteKey& key,
           const std::vector<gtsam::DiscreteKey>& parents, string spec);
  bool empty() const;
  size_t size() const;
  gtsam::KeySet keys() const;
  const gtsam::DiscreteConditional* at(size_t i) const;
  void print(string s = "DiscreteBayesNet\n",
             const gtsam::KeyFormatter& keyFormatter =
                 gtsam::DefaultKeyFormatter) const;
  bool equals(const gtsam::DiscreteBayesNet& bn, double tol = 1e-9) const;

  // Standard interface.
  double logProbability(const gtsam::DiscreteValues& values) const;
  double evaluate(const gtsam::DiscreteValues& values) const;
  double operator()(const gtsam::DiscreteValues& values) const;

  gtsam::DiscreteValues sample(std::mt19937_64
                               @rng = nullptr) const;
  gtsam::DiscreteValues sample(gtsam::DiscreteValues given,
                               std::mt19937_64
                               @rng = nullptr) const;

  string dot(
      const gtsam::KeyFormatter& keyFormatter = gtsam::DefaultKeyFormatter,
      const gtsam::DotWriter& writer = gtsam::DotWriter()) const;
  void saveGraph(
      string s,
      const gtsam::KeyFormatter& keyFormatter = gtsam::DefaultKeyFormatter,
      const gtsam::DotWriter& writer = gtsam::DotWriter()) const;
  string markdown(const gtsam::KeyFormatter& keyFormatter =
                      gtsam::DefaultKeyFormatter) const;
  string markdown(const gtsam::KeyFormatter& keyFormatter,
                  std::map<gtsam::Key, std::vector<std::string>> names) const;
  string html(const gtsam::KeyFormatter& keyFormatter =
                  gtsam::DefaultKeyFormatter) const;
  string html(const gtsam::KeyFormatter& keyFormatter,
              std::map<gtsam::Key, std::vector<std::string>> names) const;
};

#include <gtsam/discrete/DiscreteBayesTree.h>
class DiscreteBayesTreeClique {
  DiscreteBayesTreeClique();
  DiscreteBayesTreeClique(const gtsam::DiscreteConditional* conditional);
  const gtsam::DiscreteConditional* conditional() const;
  bool isRoot() const;
  size_t nrChildren() const;
  const gtsam::DiscreteBayesTreeClique* operator[](size_t i) const;
  void print(string s = "DiscreteBayesTreeClique",
             const gtsam::KeyFormatter& keyFormatter =
                 gtsam::DefaultKeyFormatter) const;
  void printSignature(
      const string& s = "Clique: ",
      const gtsam::KeyFormatter& formatter = gtsam::DefaultKeyFormatter) const;
  double evaluate(const gtsam::DiscreteValues& values) const;
  double operator()(const gtsam::DiscreteValues& values) const;
};

class DiscreteBayesTree {
  DiscreteBayesTree();
  void insertRoot(const gtsam::DiscreteBayesTreeClique* subtree);
  void addClique(const gtsam::DiscreteBayesTreeClique* clique);
  void addClique(const gtsam::DiscreteBayesTreeClique* clique, const gtsam::DiscreteBayesTreeClique* parent_clique);

  void print(string s = "DiscreteBayesTree\n",
             const gtsam::KeyFormatter& keyFormatter =
                 gtsam::DefaultKeyFormatter) const;
  bool equals(const gtsam::DiscreteBayesTree& other, double tol = 1e-9) const;

  size_t size() const;
  bool empty() const;
  const DiscreteBayesTreeClique* operator[](size_t j) const;
  const DiscreteBayesTreeClique* clique(size_t j) const;
  size_t numCachedSeparatorMarginals() const;

  gtsam::DiscreteConditional* marginalFactor(size_t key) const;
  gtsam::DiscreteFactorGraph* joint(size_t j1, size_t j2) const;
  gtsam::DiscreteBayesNet* jointBayesNet(size_t j1, size_t j2) const;

  double evaluate(const gtsam::DiscreteValues& values) const;
  double operator()(const gtsam::DiscreteValues& values) const;

  double evaluate(const gtsam::DiscreteValues& values) const;
  double operator()(const gtsam::DiscreteValues& values) const;

  string dot(const gtsam::KeyFormatter& keyFormatter =
                 gtsam::DefaultKeyFormatter) const;
  void saveGraph(string s,
                const gtsam::KeyFormatter& keyFormatter =
                 gtsam::DefaultKeyFormatter) const;

  string markdown(const gtsam::KeyFormatter& keyFormatter =
                 gtsam::DefaultKeyFormatter) const;
  string markdown(const gtsam::KeyFormatter& keyFormatter,
                  std::map<gtsam::Key, std::vector<std::string>> names) const;
  string html(const gtsam::KeyFormatter& keyFormatter =
                  gtsam::DefaultKeyFormatter) const;
  string html(const gtsam::KeyFormatter& keyFormatter,
              std::map<gtsam::Key, std::vector<std::string>> names) const;
};

#include <gtsam/discrete/DiscreteLookupDAG.h>

class DiscreteLookupTable : gtsam::DiscreteConditional{
  DiscreteLookupTable(size_t nFrontals, const gtsam::DiscreteKeys& keys,
                      const gtsam::DecisionTreeFactor::ADT& potentials);
  void print(string s = "Discrete Lookup Table: ",
             const gtsam::KeyFormatter& keyFormatter =
                 gtsam::DefaultKeyFormatter) const;
  size_t argmax(const gtsam::DiscreteValues& parentsValues) const;
};

class DiscreteLookupDAG {
  DiscreteLookupDAG();
  void push_back(const gtsam::DiscreteLookupTable* table);
  bool empty() const;
  size_t size() const;
  gtsam::KeySet keys() const;
  const gtsam::DiscreteLookupTable* at(size_t i) const;
  void print(string s = "DiscreteLookupDAG\n",
             const gtsam::KeyFormatter& keyFormatter =
                 gtsam::DefaultKeyFormatter) const;
  gtsam::DiscreteValues argmax() const;
  gtsam::DiscreteValues argmax(gtsam::DiscreteValues given) const;
};

#include <gtsam/discrete/DiscreteFactorGraph.h>
<<<<<<< HEAD
pair<gtsam::DiscreteConditional*, gtsam::DecisionTreeFactor*>
EliminateDiscrete(const gtsam::DiscreteFactorGraph& factors,
                  const gtsam::Ordering& frontalKeys);

pair<gtsam::DiscreteConditional*, gtsam::DecisionTreeFactor*>
=======
std::pair<gtsam::DiscreteConditional*, gtsam::DecisionTreeFactor*>
EliminateDiscrete(const gtsam::DiscreteFactorGraph& factors,
                  const gtsam::Ordering& frontalKeys);

std::pair<gtsam::DiscreteConditional*, gtsam::DecisionTreeFactor*>
>>>>>>> f64f094b
EliminateForMPE(const gtsam::DiscreteFactorGraph& factors,
                const gtsam::Ordering& frontalKeys);

class DiscreteFactorGraph {
  DiscreteFactorGraph();
  DiscreteFactorGraph(const gtsam::DiscreteBayesNet& bayesNet);

  // Building the graph
  void push_back(const gtsam::DiscreteFactor* factor);
  void push_back(const gtsam::DiscreteConditional* conditional);
  void push_back(const gtsam::DiscreteFactorGraph& graph);
  void push_back(const gtsam::DiscreteBayesNet& bayesNet);
  void push_back(const gtsam::DiscreteBayesTree& bayesTree);
  void add(const gtsam::DiscreteKey& j, string spec);
  void add(const gtsam::DiscreteKey& j, const std::vector<double>& spec);
  void add(const gtsam::DiscreteKeys& keys, string spec);
  void add(const std::vector<gtsam::DiscreteKey>& keys, string spec);
  void add(const std::vector<gtsam::DiscreteKey>& keys, const std::vector<double>& spec);

  bool empty() const;
  size_t size() const;
  gtsam::KeySet keys() const;
  const gtsam::DiscreteFactor* at(size_t i) const;

  void print(string s = "") const;
  bool equals(const gtsam::DiscreteFactorGraph& fg, double tol = 1e-9) const;

  gtsam::DiscreteFactor* product() const;
  double operator()(const gtsam::DiscreteValues& values) const;
  gtsam::DiscreteValues optimize() const;

  gtsam::DiscreteBayesNet sumProduct(
      gtsam::Ordering::OrderingType type = gtsam::Ordering::COLAMD);
  gtsam::DiscreteBayesNet sumProduct(const gtsam::Ordering& ordering);

  gtsam::DiscreteLookupDAG maxProduct(
      gtsam::Ordering::OrderingType type = gtsam::Ordering::COLAMD);
  gtsam::DiscreteLookupDAG maxProduct(const gtsam::Ordering& ordering);

  gtsam::DiscreteBayesNet* eliminateSequential(
      gtsam::Ordering::OrderingType type = gtsam::Ordering::COLAMD);
  gtsam::DiscreteBayesNet* eliminateSequential(
      gtsam::Ordering::OrderingType type,
      const gtsam::DiscreteFactorGraph::Eliminate& function);
  gtsam::DiscreteBayesNet* eliminateSequential(const gtsam::Ordering& ordering);
  gtsam::DiscreteBayesNet* eliminateSequential(
      const gtsam::Ordering& ordering,
      const gtsam::DiscreteFactorGraph::Eliminate& function);
  pair<gtsam::DiscreteBayesNet*, gtsam::DiscreteFactorGraph*>
  eliminatePartialSequential(const gtsam::Ordering& ordering);
  pair<gtsam::DiscreteBayesNet*, gtsam::DiscreteFactorGraph*>
  eliminatePartialSequential(
      const gtsam::Ordering& ordering,
      const gtsam::DiscreteFactorGraph::Eliminate& function);

  gtsam::DiscreteBayesTree* eliminateMultifrontal(
      gtsam::Ordering::OrderingType type = gtsam::Ordering::COLAMD);
  gtsam::DiscreteBayesTree* eliminateMultifrontal(
      gtsam::Ordering::OrderingType type,
      const gtsam::DiscreteFactorGraph::Eliminate& function);
  gtsam::DiscreteBayesTree* eliminateMultifrontal(
      const gtsam::Ordering& ordering);
  gtsam::DiscreteBayesTree* eliminateMultifrontal(
      const gtsam::Ordering& ordering,
      const gtsam::DiscreteFactorGraph::Eliminate& function);
<<<<<<< HEAD
  pair<gtsam::DiscreteBayesTree*, gtsam::DiscreteFactorGraph*>
  eliminatePartialMultifrontal(const gtsam::Ordering& ordering);
  pair<gtsam::DiscreteBayesTree*, gtsam::DiscreteFactorGraph*>
=======
  pair<gtsam::DiscreteBayesTree*, gtsam::DiscreteFactorGraph*>
  eliminatePartialMultifrontal(const gtsam::Ordering& ordering);
  pair<gtsam::DiscreteBayesTree*, gtsam::DiscreteFactorGraph*>
>>>>>>> f64f094b
  eliminatePartialMultifrontal(
      const gtsam::Ordering& ordering,
      const gtsam::DiscreteFactorGraph::Eliminate& function);

  string dot(
      const gtsam::KeyFormatter& keyFormatter = gtsam::DefaultKeyFormatter,
      const gtsam::DotWriter& writer = gtsam::DotWriter()) const;
  void saveGraph(
      string s,
      const gtsam::KeyFormatter& keyFormatter = gtsam::DefaultKeyFormatter,
      const gtsam::DotWriter& writer = gtsam::DotWriter()) const;

  string markdown(const gtsam::KeyFormatter& keyFormatter =
                 gtsam::DefaultKeyFormatter) const;
  string markdown(const gtsam::KeyFormatter& keyFormatter,
                  std::map<gtsam::Key, std::vector<std::string>> names) const;
  string html(const gtsam::KeyFormatter& keyFormatter =
                  gtsam::DefaultKeyFormatter) const;
  string html(const gtsam::KeyFormatter& keyFormatter,
              std::map<gtsam::Key, std::vector<std::string>> names) const;
};

#include <gtsam/discrete/DiscreteEliminationTree.h>

class DiscreteEliminationTree {
  DiscreteEliminationTree(const gtsam::DiscreteFactorGraph& factorGraph,
                          const gtsam::VariableIndex& structure,
                          const gtsam::Ordering& order);

  DiscreteEliminationTree(const gtsam::DiscreteFactorGraph& factorGraph,
                          const gtsam::Ordering& order);

  void print(
      string name = "EliminationTree: ",
      const gtsam::KeyFormatter& formatter = gtsam::DefaultKeyFormatter) const;
  bool equals(const gtsam::DiscreteEliminationTree& other,
              double tol = 1e-9) const;
};

#include <gtsam/discrete/DiscreteJunctionTree.h>

class DiscreteCluster {
  gtsam::Ordering orderedFrontalKeys;
  gtsam::DiscreteFactorGraph factors;
  const gtsam::DiscreteCluster& operator[](size_t i) const;
  size_t nrChildren() const;
  void print(string s = "", const gtsam::KeyFormatter& keyFormatter =
                                gtsam::DefaultKeyFormatter) const;
};

class DiscreteJunctionTree {
  DiscreteJunctionTree(const gtsam::DiscreteEliminationTree& eliminationTree);
  void print(
      string name = "JunctionTree: ",
      const gtsam::KeyFormatter& formatter = gtsam::DefaultKeyFormatter) const;
  size_t nrRoots() const;
  const gtsam::DiscreteCluster& operator[](size_t i) const;
};

<<<<<<< HEAD
#include <gtsam/discrete/DiscreteSearch.h>
class DiscreteSearchSolution {
  double error;
  gtsam::DiscreteValues assignment;
  DiscreteSearchSolution(double error, const gtsam::DiscreteValues& assignment);
};

class DiscreteSearch {
  static gtsam::DiscreteSearch FromFactorGraph(
      const gtsam::DiscreteFactorGraph& factorGraph,
      const gtsam::Ordering& ordering, bool buildJunctionTree = false);

  DiscreteSearch(const gtsam::DiscreteEliminationTree& etree);
  DiscreteSearch(const gtsam::DiscreteJunctionTree& junctionTree);
  DiscreteSearch(const gtsam::DiscreteBayesNet& bayesNet);
  DiscreteSearch(const gtsam::DiscreteBayesTree& bayesTree);

  void print(string name = "DiscreteSearch: ",
             const gtsam::KeyFormatter& formatter = gtsam::DefaultKeyFormatter) const;

  double lowerBound() const;

  std::vector<gtsam::DiscreteSearchSolution> run(size_t K = 1) const;
};

#include <gtsam/discrete/DiscreteMarginals.h>

class DiscreteMarginals {
  DiscreteMarginals();
  DiscreteMarginals(const gtsam::DiscreteFactorGraph& graph);

  gtsam::DiscreteFactor* operator()(gtsam::Key variable) const;
  gtsam::Vector marginalProbabilities(const gtsam::DiscreteKey& key) const;

  void print(const std::string& s = "",
             const gtsam::KeyFormatter& keyFormatter =
                 gtsam::DefaultKeyFormatter) const;
};

=======
>>>>>>> f64f094b
}  // namespace gtsam<|MERGE_RESOLUTION|>--- conflicted
+++ resolved
@@ -22,14 +22,11 @@
 // DiscreteValues is added in specializations/discrete.h as a std::map
 std::vector<gtsam::DiscreteValues> cartesianProduct(
     const gtsam::DiscreteKeys& keys);
-<<<<<<< HEAD
 
 void PrintDiscreteValues(
     const gtsam::DiscreteValues& values, const std::string& s = "",
     const gtsam::KeyFormatter& keyFormatter = gtsam::DefaultKeyFormatter);
 
-=======
->>>>>>> f64f094b
 string markdown(
     const gtsam::DiscreteValues& values,
     const gtsam::KeyFormatter& keyFormatter = gtsam::DefaultKeyFormatter);
@@ -48,11 +45,7 @@
   void print(string s = "DiscreteFactor\n",
              const gtsam::KeyFormatter& keyFormatter =
                  gtsam::DefaultKeyFormatter) const;
-<<<<<<< HEAD
   bool equals(const gtsam::DiscreteFactor& lf, double tol = 1e-9) const;
-=======
-  bool equals(const gtsam::DiscreteFactor& other, double tol = 1e-9) const;
->>>>>>> f64f094b
   double operator()(const gtsam::DiscreteValues& values) const;
 };
 
@@ -80,11 +73,7 @@
   bool equals(const gtsam::DecisionTreeFactor& other, double tol = 1e-9) const;
 
   size_t cardinality(gtsam::Key j) const;
-<<<<<<< HEAD
-
-=======
-  
->>>>>>> f64f094b
+
   double operator()(const gtsam::DiscreteValues& values) const;
   gtsam::DecisionTreeFactor operator*(const gtsam::DecisionTreeFactor& f) const;
   size_t cardinality(gtsam::Key j) const;
@@ -357,19 +346,11 @@
 };
 
 #include <gtsam/discrete/DiscreteFactorGraph.h>
-<<<<<<< HEAD
 pair<gtsam::DiscreteConditional*, gtsam::DecisionTreeFactor*>
 EliminateDiscrete(const gtsam::DiscreteFactorGraph& factors,
                   const gtsam::Ordering& frontalKeys);
 
 pair<gtsam::DiscreteConditional*, gtsam::DecisionTreeFactor*>
-=======
-std::pair<gtsam::DiscreteConditional*, gtsam::DecisionTreeFactor*>
-EliminateDiscrete(const gtsam::DiscreteFactorGraph& factors,
-                  const gtsam::Ordering& frontalKeys);
-
-std::pair<gtsam::DiscreteConditional*, gtsam::DecisionTreeFactor*>
->>>>>>> f64f094b
 EliminateForMPE(const gtsam::DiscreteFactorGraph& factors,
                 const gtsam::Ordering& frontalKeys);
 
@@ -435,15 +416,9 @@
   gtsam::DiscreteBayesTree* eliminateMultifrontal(
       const gtsam::Ordering& ordering,
       const gtsam::DiscreteFactorGraph::Eliminate& function);
-<<<<<<< HEAD
   pair<gtsam::DiscreteBayesTree*, gtsam::DiscreteFactorGraph*>
   eliminatePartialMultifrontal(const gtsam::Ordering& ordering);
   pair<gtsam::DiscreteBayesTree*, gtsam::DiscreteFactorGraph*>
-=======
-  pair<gtsam::DiscreteBayesTree*, gtsam::DiscreteFactorGraph*>
-  eliminatePartialMultifrontal(const gtsam::Ordering& ordering);
-  pair<gtsam::DiscreteBayesTree*, gtsam::DiscreteFactorGraph*>
->>>>>>> f64f094b
   eliminatePartialMultifrontal(
       const gtsam::Ordering& ordering,
       const gtsam::DiscreteFactorGraph::Eliminate& function);
@@ -503,7 +478,6 @@
   const gtsam::DiscreteCluster& operator[](size_t i) const;
 };
 
-<<<<<<< HEAD
 #include <gtsam/discrete/DiscreteSearch.h>
 class DiscreteSearchSolution {
   double error;
@@ -543,6 +517,4 @@
                  gtsam::DefaultKeyFormatter) const;
 };
 
-=======
->>>>>>> f64f094b
 }  // namespace gtsam