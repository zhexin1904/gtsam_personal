--- conflicted
+++ resolved
@@ -107,21 +107,12 @@
    * @param values Discrete assignment.
    * @return double
    */
-<<<<<<< HEAD
-  double evaluate(const Assignment<Key>& values) const {
-    return operator()(values);
-  }
-
-  /// Find value for given assignment of values to variables
-  virtual double operator()(const Assignment<Key>& values) const = 0;
-=======
   virtual double evaluate(const Assignment<Key>& values) const = 0;
 
   /// Find value for given assignment of values to variables
   double operator()(const DiscreteValues& values) const {
     return evaluate(values);
   }
->>>>>>> 77ba91bf
 
   /// Error is just -log(value)
   virtual double error(const DiscreteValues& values) const;
