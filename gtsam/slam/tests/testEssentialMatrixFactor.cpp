--- conflicted
+++ resolved
@@ -199,11 +199,7 @@
       (Vector(5) << 0.1, -0.1, 0.1, 0.1, -0.1).finished());
   initial.insert(1, initialE);
 #if defined(GTSAM_ROT3_EXPMAP) || defined(GTSAM_USE_QUATERNIONS)
-<<<<<<< HEAD
-  EXPECT_DOUBLES_EQUAL(419.07, graph.error(initial), 1e-2);
-=======
   EXPECT_DOUBLES_EQUAL(59403.51, graph.error(initial), 1e-2);
->>>>>>> 65211f8b
 #else
   EXPECT_DOUBLES_EQUAL(639.84, graph.error(initial), 1e-2); # TODO: redo this error
 #endif
