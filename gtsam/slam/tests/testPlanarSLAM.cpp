/* ----------------------------------------------------------------------------

 * GTSAM Copyright 2010, Georgia Tech Research Corporation, 
 * Atlanta, Georgia 30332-0415
 * All Rights Reserved
 * Authors: Frank Dellaert, et al. (see THANKS for the full author list)

 * See LICENSE for the license information

 * -------------------------------------------------------------------------- */

/**
 *  @file  testPlanarSLAM.cpp
 *  @author Frank Dellaert
 **/

#include <gtsam/slam/planarSLAM.h>
#include <gtsam/slam/BearingRangeFactor.h>
#include <gtsam/nonlinear/Symbol.h>
#include <gtsam/base/TestableAssertions.h>

#include <iostream>
#include <CppUnitLite/TestHarness.h>

using namespace std;
using namespace gtsam;

// some shared test values
static Pose2 x1, x2(1, 1, 0), x3(1, 1, M_PI/4.0);
static Point2 l1(1, 0), l2(1, 1), l3(2, 2), l4(1, 3);
static Symbol i2('x',2), i3('x',3), j3('l',3);

SharedNoiseModel
	sigma(noiseModel::Isotropic::Sigma(1,0.1)),
	sigma2(noiseModel::Isotropic::Sigma(2,0.1)),
	I3(noiseModel::Unit::Create(3));

/* ************************************************************************* */
TEST( planarSLAM, PriorFactor_equals )
{
	planarSLAM::Prior factor1(i2, x1, I3), factor2(i2, x2, I3);
	EXPECT(assert_equal(factor1, factor1, 1e-5));
	EXPECT(assert_equal(factor2, factor2, 1e-5));
	EXPECT(assert_inequal(factor1, factor2, 1e-5));
}

/* ************************************************************************* */
TEST( planarSLAM, BearingFactor )
{
	// Create factor
<<<<<<< HEAD
	Rot2 z = Rot2::fromAngle(M_PI/4.0 + 0.1); // h(x) - z = -0.1
	planarSLAM::Bearing factor(PoseKey(2), PointKey(3), z, sigma);
=======
	Rot2 z = Rot2::fromAngle(M_PI_4 + 0.1); // h(x) - z = -0.1
	planarSLAM::Bearing factor(i2, j3, z, sigma);
>>>>>>> 872c678f

	// create config
	planarSLAM::Values c;
	c.insert(i2, x2);
	c.insert(j3, l3);

	// Check error
	Vector actual = factor.unwhitenedError(c);
	EXPECT(assert_equal(Vector_(1,-0.1),actual));
}

/* ************************************************************************* */
TEST( planarSLAM, BearingFactor_equals )
{
	planarSLAM::Bearing
		factor1(i2, j3, Rot2::fromAngle(0.1), sigma),
		factor2(i2, j3, Rot2::fromAngle(2.3), sigma);
	EXPECT(assert_equal(factor1, factor1, 1e-5));
	EXPECT(assert_equal(factor2, factor2, 1e-5));
	EXPECT(assert_inequal(factor1, factor2, 1e-5));
}

/* ************************************************************************* */
TEST( planarSLAM, RangeFactor )
{
	// Create factor
<<<<<<< HEAD
	double z(sqrt(2.0) - 0.22); // h(x) - z = 0.22
	planarSLAM::Range factor(PoseKey(2), PointKey(3), z, sigma);
=======
	double z(sqrt(2) - 0.22); // h(x) - z = 0.22
	planarSLAM::Range factor(i2, j3, z, sigma);
>>>>>>> 872c678f

	// create config
	planarSLAM::Values c;
	c.insert(i2, x2);
	c.insert(j3, l3);

	// Check error
	Vector actual = factor.unwhitenedError(c);
	EXPECT(assert_equal(Vector_(1,0.22),actual));
}

/* ************************************************************************* */
TEST( planarSLAM, RangeFactor_equals )
{
	planarSLAM::Range factor1(i2, j3, 1.2, sigma), factor2(i2, j3, 7.2, sigma);
	EXPECT(assert_equal(factor1, factor1, 1e-5));
	EXPECT(assert_equal(factor2, factor2, 1e-5));
	EXPECT(assert_inequal(factor1, factor2, 1e-5));
}

/* ************************************************************************* */
TEST( planarSLAM, BearingRangeFactor )
{
	// Create factor
<<<<<<< HEAD
	Rot2 r = Rot2::fromAngle(M_PI/4.0 + 0.1); // h(x) - z = -0.1
	double b(sqrt(2.0) - 0.22); // h(x) - z = 0.22
	planarSLAM::BearingRange factor(PoseKey(2), PointKey(3), r, b, sigma2);
=======
	Rot2 r = Rot2::fromAngle(M_PI_4 + 0.1); // h(x) - z = -0.1
	double b(sqrt(2) - 0.22); // h(x) - z = 0.22
	planarSLAM::BearingRange factor(i2, j3, r, b, sigma2);
>>>>>>> 872c678f

	// create config
	planarSLAM::Values c;
	c.insert(i2, x2);
	c.insert(j3, l3);

	// Check error
	Vector actual = factor.unwhitenedError(c);
	EXPECT(assert_equal(Vector_(2,-0.1, 0.22),actual));
}

/* ************************************************************************* */
TEST( planarSLAM, BearingRangeFactor_equals )
{
	planarSLAM::BearingRange
		factor1(i2, j3, Rot2::fromAngle(0.1), 7.3,  sigma2),
		factor2(i2, j3, Rot2::fromAngle(3), 2.0, sigma2);
	EXPECT(assert_equal(factor1, factor1, 1e-5));
	EXPECT(assert_equal(factor2, factor2, 1e-5));
	EXPECT(assert_inequal(factor1, factor2, 1e-5));
}

/* ************************************************************************* */
TEST( planarSLAM, BearingRangeFactor_poses )
{
	typedef BearingRangeFactor<Pose2,Pose2> PoseBearingRange;
	PoseBearingRange actual(2, 3, Rot2::fromDegrees(60.0), 12.3, sigma2);
}

/* ************************************************************************* */
TEST( planarSLAM, PoseConstraint_equals )
{
	planarSLAM::Constraint factor1(i2, x2), factor2(i2, x3);
	EXPECT(assert_equal(factor1, factor1, 1e-5));
	EXPECT(assert_equal(factor2, factor2, 1e-5));
	EXPECT(assert_inequal(factor1, factor2, 1e-5));
}

/* ************************************************************************* */
TEST( planarSLAM, constructor )
{
	// create config
	planarSLAM::Values c;
	c.insert(i2, x2);
	c.insert(i3, x3);
	c.insert(j3, l3);

	// create graph
	planarSLAM::Graph G;

	// Add pose constraint
	G.addPoseConstraint(i2, x2); // make it feasible :-)

	// Add odometry
<<<<<<< HEAD
	G.addOdometry(2, 3, Pose2(0, 0, M_PI/4.0), I3);

	// Create bearing factor
	Rot2 z1 = Rot2::fromAngle(M_PI/4.0 + 0.1); // h(x) - z = -0.1
	G.addBearing(2, 3, z1, sigma);

	// Create range factor
	double z2(sqrt(2.0) - 0.22); // h(x) - z = 0.22
	G.addRange(2, 3, z2, sigma);
=======
	G.addOdometry(i2, i3, Pose2(0, 0, M_PI_4), I3);

	// Create bearing factor
	Rot2 z1 = Rot2::fromAngle(M_PI_4 + 0.1); // h(x) - z = -0.1
	G.addBearing(i2, j3, z1, sigma);

	// Create range factor
	double z2(sqrt(2) - 0.22); // h(x) - z = 0.22
	G.addRange(i2, j3, z2, sigma);
>>>>>>> 872c678f

	Vector expected0 = Vector_(3, 0.0, 0.0, 0.0);
	Vector expected1 = Vector_(3, 0.0, 0.0, 0.0);
	Vector expected2 = Vector_(1, -0.1);
	Vector expected3 = Vector_(1, 0.22);
	// Get NoiseModelFactors
	FactorGraph<NoiseModelFactor > GNM =
	    *G.dynamicCastFactors<FactorGraph<NoiseModelFactor > >();
	EXPECT(assert_equal(expected0, GNM[0]->unwhitenedError(c)));
  EXPECT(assert_equal(expected1, GNM[1]->unwhitenedError(c)));
  EXPECT(assert_equal(expected2, GNM[2]->unwhitenedError(c)));
  EXPECT(assert_equal(expected3, GNM[3]->unwhitenedError(c)));
}

/* ************************************************************************* */
int main() {
	TestResult tr;
	return TestRegistry::runAllTests(tr);
}
/* ************************************************************************* */<|MERGE_RESOLUTION|>--- conflicted
+++ resolved
@@ -26,7 +26,7 @@
 using namespace gtsam;
 
 // some shared test values
-static Pose2 x1, x2(1, 1, 0), x3(1, 1, M_PI/4.0);
+static Pose2 x1, x2(1, 1, 0), x3(1, 1, M_PI_4);
 static Point2 l1(1, 0), l2(1, 1), l3(2, 2), l4(1, 3);
 static Symbol i2('x',2), i3('x',3), j3('l',3);
 
@@ -48,13 +48,8 @@
 TEST( planarSLAM, BearingFactor )
 {
 	// Create factor
-<<<<<<< HEAD
-	Rot2 z = Rot2::fromAngle(M_PI/4.0 + 0.1); // h(x) - z = -0.1
-	planarSLAM::Bearing factor(PoseKey(2), PointKey(3), z, sigma);
-=======
 	Rot2 z = Rot2::fromAngle(M_PI_4 + 0.1); // h(x) - z = -0.1
 	planarSLAM::Bearing factor(i2, j3, z, sigma);
->>>>>>> 872c678f
 
 	// create config
 	planarSLAM::Values c;
@@ -81,13 +76,8 @@
 TEST( planarSLAM, RangeFactor )
 {
 	// Create factor
-<<<<<<< HEAD
 	double z(sqrt(2.0) - 0.22); // h(x) - z = 0.22
-	planarSLAM::Range factor(PoseKey(2), PointKey(3), z, sigma);
-=======
-	double z(sqrt(2) - 0.22); // h(x) - z = 0.22
 	planarSLAM::Range factor(i2, j3, z, sigma);
->>>>>>> 872c678f
 
 	// create config
 	planarSLAM::Values c;
@@ -112,15 +102,9 @@
 TEST( planarSLAM, BearingRangeFactor )
 {
 	// Create factor
-<<<<<<< HEAD
-	Rot2 r = Rot2::fromAngle(M_PI/4.0 + 0.1); // h(x) - z = -0.1
+	Rot2 r = Rot2::fromAngle(M_PI_4 + 0.1); // h(x) - z = -0.1
 	double b(sqrt(2.0) - 0.22); // h(x) - z = 0.22
-	planarSLAM::BearingRange factor(PoseKey(2), PointKey(3), r, b, sigma2);
-=======
-	Rot2 r = Rot2::fromAngle(M_PI_4 + 0.1); // h(x) - z = -0.1
-	double b(sqrt(2) - 0.22); // h(x) - z = 0.22
 	planarSLAM::BearingRange factor(i2, j3, r, b, sigma2);
->>>>>>> 872c678f
 
 	// create config
 	planarSLAM::Values c;
@@ -175,17 +159,6 @@
 	G.addPoseConstraint(i2, x2); // make it feasible :-)
 
 	// Add odometry
-<<<<<<< HEAD
-	G.addOdometry(2, 3, Pose2(0, 0, M_PI/4.0), I3);
-
-	// Create bearing factor
-	Rot2 z1 = Rot2::fromAngle(M_PI/4.0 + 0.1); // h(x) - z = -0.1
-	G.addBearing(2, 3, z1, sigma);
-
-	// Create range factor
-	double z2(sqrt(2.0) - 0.22); // h(x) - z = 0.22
-	G.addRange(2, 3, z2, sigma);
-=======
 	G.addOdometry(i2, i3, Pose2(0, 0, M_PI_4), I3);
 
 	// Create bearing factor
@@ -193,9 +166,8 @@
 	G.addBearing(i2, j3, z1, sigma);
 
 	// Create range factor
-	double z2(sqrt(2) - 0.22); // h(x) - z = 0.22
+	double z2(sqrt(2.0) - 0.22); // h(x) - z = 0.22
 	G.addRange(i2, j3, z2, sigma);
->>>>>>> 872c678f
 
 	Vector expected0 = Vector_(3, 0.0, 0.0, 0.0);
 	Vector expected1 = Vector_(3, 0.0, 0.0, 0.0);
