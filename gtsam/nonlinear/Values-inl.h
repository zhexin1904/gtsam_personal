--- conflicted
+++ resolved
@@ -25,14 +25,7 @@
 #pragma once
 
 #include <utility>
-<<<<<<< HEAD
 #include <gtsam/nonlinear/Values.h>
-
-#include <gtsam/nonlinear/Values.h> // Only so Eclipse finds class definition
-=======
-#include <boost/bind/bind.hpp>
-#include <gtsam/nonlinear/Values.h>
->>>>>>> f64f094b
 
 namespace gtsam {
 
@@ -94,169 +87,16 @@
     }
   };
 
-<<<<<<< HEAD
   /* ************************************************************************* */
   template <class ValueType>
   size_t Values::count() const {
     size_t i = 0;
     for (const auto& [_, value] : values_) {
       if (dynamic_cast<const GenericValue<ValueType>*>(value.get())) ++i;
-=======
-/* ************************************************************************* */
-  template <class ValueType>
-  std::map<Key, ValueType>
-  Values::extract(const std::function<bool(Key)>& filterFcn) const {
-    std::map<Key, ValueType> result;
-    for (const auto& key_value : values_) {
-      // Check if key matches
-      if (filterFcn(key_value.first)) {
-        // Check if type matches (typically does as symbols matched with types)
-        if (auto t =
-                dynamic_cast<const GenericValue<ValueType>*>(key_value.second))
-          result[key_value.first] = t->value();
-      }
-    }
-    return result;
-  }
-
-/* ************************************************************************* */
-#ifdef GTSAM_ALLOW_DEPRECATED_SINCE_V42
-#include <boost/bind/bind.hpp>
-
-  template<class ValueType>
-  class Values::Filtered {
-  public:
-    /** A key-value pair, with the value a specific derived Value type. */
-    typedef _ValuesKeyValuePair<ValueType> KeyValuePair;
-    typedef _ValuesConstKeyValuePair<ValueType> ConstKeyValuePair;
-    typedef KeyValuePair value_type;
-
-    typedef
-      boost::transform_iterator<
-      KeyValuePair(*)(Values::KeyValuePair),
-      boost::filter_iterator<
-      std::function<bool(const Values::ConstKeyValuePair&)>,
-      Values::iterator> >
-      iterator;
-
-    typedef iterator const_iterator;
-
-    typedef
-      boost::transform_iterator<
-      ConstKeyValuePair(*)(Values::ConstKeyValuePair),
-      boost::filter_iterator<
-      std::function<bool(const Values::ConstKeyValuePair&)>,
-      Values::const_iterator> >
-      const_const_iterator;
-
-    iterator begin() { return begin_; }
-    iterator end() { return end_; }
-    const_iterator begin() const { return begin_; }
-    const_iterator end() const { return end_; }
-    const_const_iterator beginConst() const { return constBegin_; }
-    const_const_iterator endConst() const { return constEnd_; }
-
-    /** Returns the number of values in this view */
-    size_t size() const {
-      size_t i = 0;
-      for (const_const_iterator it = beginConst(); it != endConst(); ++it)
-        ++i;
-      return i;
-    }
-
-  private:
-    Filtered(
-        const std::function<bool(const Values::ConstKeyValuePair&)>& filter,
-        Values& values) :
-        begin_(
-            boost::make_transform_iterator(
-                boost::make_filter_iterator(filter, values.begin(), values.end()),
-                &ValuesCastHelper<ValueType, KeyValuePair, Values::KeyValuePair>::cast)), end_(
-            boost::make_transform_iterator(
-                boost::make_filter_iterator(filter, values.end(), values.end()),
-                &ValuesCastHelper<ValueType, KeyValuePair, Values::KeyValuePair>::cast)), constBegin_(
-            boost::make_transform_iterator(
-                boost::make_filter_iterator(filter,
-                    values._begin(),
-                    values._end()),
-                &ValuesCastHelper<ValueType, ConstKeyValuePair,
-                    Values::ConstKeyValuePair>::cast)), constEnd_(
-            boost::make_transform_iterator(
-                boost::make_filter_iterator(filter,
-                    values._end(),
-                    values._end()),
-                &ValuesCastHelper<ValueType, ConstKeyValuePair,
-                    Values::ConstKeyValuePair>::cast)) {
-    }
-
-    friend class Values;
-    iterator begin_;
-    iterator end_;
-    const_const_iterator constBegin_;
-    const_const_iterator constEnd_;
-  };
-
-  template<class ValueType>
-  class Values::ConstFiltered {
-  public:
-    /** A const key-value pair, with the value a specific derived Value type. */
-    typedef _ValuesConstKeyValuePair<ValueType> KeyValuePair;
-    typedef KeyValuePair value_type;
-
-    typedef typename Filtered<ValueType>::const_const_iterator iterator;
-    typedef typename Filtered<ValueType>::const_const_iterator const_iterator;
-
-    /** Conversion from Filtered to ConstFiltered */
-    ConstFiltered(const Filtered<ValueType>& rhs) :
-      begin_(rhs.beginConst()),
-      end_(rhs.endConst()) {}
-
-    iterator begin() { return begin_; }
-    iterator end() { return end_; }
-    const_iterator begin() const { return begin_; }
-    const_iterator end() const { return end_; }
-
-    /** Returns the number of values in this view */
-    size_t size() const {
-      size_t i = 0;
-      for (const_iterator it = begin(); it != end(); ++it)
-        ++i;
-      return i;
-    }
-
-    FastList<Key> keys() const {
-      FastList<Key> result;
-      for(const_iterator it = begin(); it != end(); ++it)
-        result.push_back(it->key);
-      return result;
-    }
-
-  private:
-    friend class Values;
-    const_iterator begin_;
-    const_iterator end_;
-    ConstFiltered(
-        const std::function<bool(const Values::ConstKeyValuePair&)>& filter,
-        const Values& values) {
-      // We remove the const from values to create a non-const Filtered
-      // view, then pull the const_iterators out of it.
-      const Filtered<ValueType> filtered(filter, const_cast<Values&>(values));
-      begin_ = filtered.beginConst();
-      end_ = filtered.endConst();
-    }
-  };
-
-  template<class ValueType>
-  Values::Values(const Values::Filtered<ValueType>& view) {
-    for(const auto key_value: view) {
-      Key key = key_value.key;
-      insert(key, static_cast<const ValueType&>(key_value.value));
->>>>>>> f64f094b
     }
     return i;
   }
 
-<<<<<<< HEAD
   /* ************************************************************************* */
   template <class ValueType>
   std::map<Key, ValueType>
@@ -272,40 +112,7 @@
       }
     }
     return result;
-=======
-  template<class ValueType>
-  Values::Values(const Values::ConstFiltered<ValueType>& view) {
-    for(const auto key_value: view) {
-      Key key = key_value.key;
-      insert(key, static_cast<const ValueType&>(key_value.value));
-    }
-  }
-
-  Values::Filtered<Value>
-  inline Values::filter(const std::function<bool(Key)>& filterFcn) {
-    return filter<Value>(filterFcn);
-  }
-
-  template<class ValueType>
-  Values::Filtered<ValueType>
-  Values::filter(const std::function<bool(Key)>& filterFcn) {
-    return Filtered<ValueType>(std::bind(&filterHelper<ValueType>, filterFcn,
-      std::placeholders::_1), *this);
-  }
-
-  Values::ConstFiltered<Value>
-  inline Values::filter(const std::function<bool(Key)>& filterFcn) const {
-    return filter<Value>(filterFcn);
-  }
-
-  template<class ValueType>
-  Values::ConstFiltered<ValueType>
-  Values::filter(const std::function<bool(Key)>& filterFcn) const {
-    return ConstFiltered<ValueType>(std::bind(&filterHelper<ValueType>,
-      filterFcn, std::placeholders::_1), *this);
->>>>>>> f64f094b
-  }
-#endif
+  }
 
   /* ************************************************************************* */
    template<>
