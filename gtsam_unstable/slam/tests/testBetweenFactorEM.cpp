--- conflicted
+++ resolved
@@ -1,4 +1,3 @@
-<<<<<<< HEAD
 /**
  * @file    testBetweenFactorEM.cpp
  * @brief   Unit test for the BetweenFactorEM
@@ -475,483 +474,4 @@
 
 /* ************************************************************************* */
   int main() { TestResult tr; return TestRegistry::runAllTests(tr);}
-/* ************************************************************************* */
-=======
-/**
- * @file    testBetweenFactorEM.cpp
- * @brief   Unit test for the BetweenFactorEM
- * @author  Vadim Indelman
- */
-
-#include <CppUnitLite/TestHarness.h>
-
-
-#include <gtsam_unstable/slam/BetweenFactorEM.h>
-#include <gtsam/geometry/Pose2.h>
-#include <gtsam/nonlinear/Values.h>
-#include <gtsam/base/LieVector.h>
-#include <gtsam/base/numericalDerivative.h>
-
-#include <gtsam/slam/BetweenFactor.h>
-
-//#include <gtsam/nonlinear/NonlinearOptimizer.h>
-//#include <gtsam/nonlinear/NonlinearFactorGraph.h>
-//#include <gtsam/linear/GaussianSequentialSolver.h>
-
-
-using namespace std;
-using namespace gtsam;
-
-
-/* ************************************************************************* */
-LieVector predictionError(const Pose2& p1, const Pose2& p2, const gtsam::Key& key1, const gtsam::Key& key2, const BetweenFactorEM<gtsam::Pose2>& factor){
-  gtsam::Values values;
-  values.insert(key1, p1);
-  values.insert(key2, p2);
-  //  LieVector err = factor.whitenedError(values);
-  //  return err;
-  return LieVector::Expmap(factor.whitenedError(values));
-}
-
-/* ************************************************************************* */
-LieVector predictionError_standard(const Pose2& p1, const Pose2& p2, const gtsam::Key& key1, const gtsam::Key& key2, const BetweenFactor<gtsam::Pose2>& factor){
-  gtsam::Values values;
-  values.insert(key1, p1);
-  values.insert(key2, p2);
-  //  LieVector err = factor.whitenedError(values);
-  //  return err;
-  return LieVector::Expmap(factor.whitenedError(values));
-}
-
-/* ************************************************************************* */
-TEST( BetweenFactorEM, ConstructorAndEquals)
-{
-  gtsam::Key key1(1);
-  gtsam::Key key2(2);
-
-  gtsam::Pose2 p1(10.0, 15.0, 0.1);
-  gtsam::Pose2 p2(15.0, 15.0, 0.3);
-  gtsam::Pose2 noise(0.5, 0.4, 0.01);
-  gtsam::Pose2 rel_pose_ideal = p1.between(p2);
-  gtsam::Pose2 rel_pose_msr   = rel_pose_ideal.compose(noise);
-
-  SharedGaussian model_inlier(noiseModel::Diagonal::Sigmas(gtsam::Vector_(3, 0.5, 0.5, 0.05)));
-  SharedGaussian model_outlier(noiseModel::Diagonal::Sigmas(gtsam::Vector_(3, 5, 5, 1.0)));
-
-  double prior_outlier = 0.5;
-  double prior_inlier = 0.5;
-
-  // Constructor
-  BetweenFactorEM<gtsam::Pose2> f(key1, key2, rel_pose_msr, model_inlier, model_outlier,
-      prior_inlier, prior_outlier);
-  BetweenFactorEM<gtsam::Pose2> g(key1, key2, rel_pose_msr, model_inlier, model_outlier,
-        prior_inlier, prior_outlier);
-
-  // Equals
-  CHECK(assert_equal(f, g, 1e-5));
-}
-
-/* ************************************************************************* */
-TEST( BetweenFactorEM, EvaluateError)
-{
-  gtsam::Key key1(1);
-  gtsam::Key key2(2);
-
-  // Inlier test
-  gtsam::Pose2 p1(10.0, 15.0, 0.1);
-  gtsam::Pose2 p2(15.0, 15.0, 0.3);
-  gtsam::Pose2 noise(0.5, 0.4, 0.01);
-  gtsam::Pose2 rel_pose_ideal = p1.between(p2);
-  gtsam::Pose2 rel_pose_msr   = rel_pose_ideal.compose(noise);
-
-  SharedGaussian model_inlier(noiseModel::Diagonal::Sigmas(gtsam::Vector_(3, 0.5, 0.5, 0.05)));
-  SharedGaussian model_outlier(noiseModel::Diagonal::Sigmas(gtsam::Vector_(3, 50.0, 50.0, 10.0)));
-
-  gtsam::Values values;
-  values.insert(key1, p1);
-  values.insert(key2, p2);
-
-  double prior_outlier = 0.5;
-  double prior_inlier = 0.5;
-
-  BetweenFactorEM<gtsam::Pose2> f(key1, key2, rel_pose_msr, model_inlier, model_outlier,
-      prior_inlier, prior_outlier);
-
-  Vector actual_err_wh = f.whitenedError(values);
-
-  Vector actual_err_wh_inlier = Vector_(3, actual_err_wh[0], actual_err_wh[1], actual_err_wh[2]);
-  Vector actual_err_wh_outlier = Vector_(3, actual_err_wh[3], actual_err_wh[4], actual_err_wh[5]);
-
-  // in case of inlier, inlier-mode whitented error should be dominant
-  CHECK(actual_err_wh_inlier.norm() > 1000.0*actual_err_wh_outlier.norm());
-
-  cout << "Inlier test. norm of actual_err_wh_inlier, actual_err_wh_outlier: "<<actual_err_wh_inlier.norm()<<","<<actual_err_wh_outlier.norm()<<endl;
-  cout<<actual_err_wh[0]<<" "<<actual_err_wh[1]<<" "<<actual_err_wh[2]<<actual_err_wh[3]<<" "<<actual_err_wh[4]<<" "<<actual_err_wh[5]<<endl;
-
-
-  // Outlier test
-  noise = gtsam::Pose2(10.5, 20.4, 2.01);
-  gtsam::Pose2 rel_pose_msr_test2   = rel_pose_ideal.compose(noise);
-
-  BetweenFactorEM<gtsam::Pose2> g(key1, key2, rel_pose_msr_test2, model_inlier, model_outlier,
-      prior_inlier, prior_outlier);
-
-  actual_err_wh = g.whitenedError(values);
-
-  actual_err_wh_inlier = Vector_(3, actual_err_wh[0], actual_err_wh[1], actual_err_wh[2]);
-  actual_err_wh_outlier = Vector_(3, actual_err_wh[3], actual_err_wh[4], actual_err_wh[5]);
-
-  // in case of outlier, outlier-mode whitented error should be dominant
-  CHECK(actual_err_wh_inlier.norm() < 1000.0*actual_err_wh_outlier.norm());
-
-  cout << "Outlier test. norm of actual_err_wh_inlier, actual_err_wh_outlier: "<<actual_err_wh_inlier.norm()<<","<<actual_err_wh_outlier<<endl;
-  cout<<actual_err_wh[0]<<" "<<actual_err_wh[1]<<" "<<actual_err_wh[2]<<actual_err_wh[3]<<" "<<actual_err_wh[4]<<" "<<actual_err_wh[5]<<endl;
-
-  // Compare with standard between factor for the inlier case
-  prior_outlier = 0.0;
-  prior_inlier  = 1.0;
-  BetweenFactorEM<gtsam::Pose2> h_EM(key1, key2, rel_pose_msr, model_inlier, model_outlier,
-        prior_inlier, prior_outlier);
-  actual_err_wh = h_EM.whitenedError(values);
-  actual_err_wh_inlier = Vector_(3, actual_err_wh[0], actual_err_wh[1], actual_err_wh[2]);
-
-  BetweenFactor<gtsam::Pose2> h(key1, key2, rel_pose_msr, model_inlier );
-  Vector actual_err_wh_stnd = h.whitenedError(values);
-
-  cout<<"actual_err_wh: "<<actual_err_wh_inlier[0]<<", "<<actual_err_wh_inlier[1]<<", "<<actual_err_wh_inlier[2]<<endl;
-  cout<<"actual_err_wh_stnd: "<<actual_err_wh_stnd[0]<<", "<<actual_err_wh_stnd[1]<<", "<<actual_err_wh_stnd[2]<<endl;
-
-  CHECK( assert_equal(actual_err_wh_inlier, actual_err_wh_stnd, 1e-8));
-}
-
-///* ************************************************************************** */
-TEST (BetweenFactorEM, jacobian ) {
-
-  gtsam::Key key1(1);
-  gtsam::Key key2(2);
-
-  // Inlier test
-  gtsam::Pose2 p1(10.0, 15.0, 0.1);
-  gtsam::Pose2 p2(15.0, 15.0, 0.3);
-  gtsam::Pose2 noise(0.5, 0.4, 0.01);
-  gtsam::Pose2 rel_pose_ideal = p1.between(p2);
-  gtsam::Pose2 rel_pose_msr   = rel_pose_ideal.compose(noise);
-
-  SharedGaussian model_inlier(noiseModel::Diagonal::Sigmas(gtsam::Vector_(3, 0.5, 0.5, 0.05)));
-  SharedGaussian model_outlier(noiseModel::Diagonal::Sigmas(gtsam::Vector_(3, 50.0, 50.0, 10.0)));
-
-  gtsam::Values values;
-  values.insert(key1, p1);
-  values.insert(key2, p2);
-
-  double prior_outlier = 0.0;
-  double prior_inlier = 1.0;
-
-  BetweenFactorEM<gtsam::Pose2> f(key1, key2, rel_pose_msr, model_inlier, model_outlier,
-      prior_inlier, prior_outlier);
-
-  std::vector<gtsam::Matrix> H_actual(2);
-  Vector actual_err_wh = f.whitenedError(values, H_actual);
-
-  Matrix H1_actual = H_actual[0];
-  Matrix H2_actual = H_actual[1];
-
-  // compare to standard between factor
-  BetweenFactor<gtsam::Pose2> h(key1, key2, rel_pose_msr, model_inlier );
-  Vector actual_err_wh_stnd = h.whitenedError(values);
-  Vector actual_err_wh_inlier = Vector_(3, actual_err_wh[0], actual_err_wh[1], actual_err_wh[2]);
-  CHECK( assert_equal(actual_err_wh_stnd, actual_err_wh_inlier, 1e-8));
-  std::vector<gtsam::Matrix> H_actual_stnd_unwh(2);
-  (void)h.unwhitenedError(values, H_actual_stnd_unwh);
-  Matrix H1_actual_stnd_unwh = H_actual_stnd_unwh[0];
-  Matrix H2_actual_stnd_unwh = H_actual_stnd_unwh[1];
-  Matrix H1_actual_stnd = model_inlier->Whiten(H1_actual_stnd_unwh);
-  Matrix H2_actual_stnd = model_inlier->Whiten(H2_actual_stnd_unwh);
-//  CHECK( assert_equal(H1_actual_stnd, H1_actual, 1e-8));
-//  CHECK( assert_equal(H2_actual_stnd, H2_actual, 1e-8));
-
-  double stepsize = 1.0e-9;
-  Matrix H1_expected = gtsam::numericalDerivative11<LieVector, Pose2>(boost::bind(&predictionError, _1, p2, key1, key2, f), p1, stepsize);
-  Matrix H2_expected = gtsam::numericalDerivative11<LieVector, Pose2>(boost::bind(&predictionError, p1, _1, key1, key2, f), p2, stepsize);
-
-
-  // try to check numerical derivatives of a standard between factor
-  Matrix H1_expected_stnd = gtsam::numericalDerivative11<LieVector, Pose2>(boost::bind(&predictionError_standard, _1, p2, key1, key2, h), p1, stepsize);
-  CHECK( assert_equal(H1_expected_stnd, H1_actual_stnd, 1e-5));
-
-
-  CHECK( assert_equal(H1_expected, H1_actual, 1e-8));
-  CHECK( assert_equal(H2_expected, H2_actual, 1e-8));
-
-}
-
-/* ************************************************************************* */
-TEST( InertialNavFactor, Equals)
-{
-//  gtsam::Key Pose1(11);
-//  gtsam::Key Pose2(12);
-//  gtsam::Key Vel1(21);
-//  gtsam::Key Vel2(22);
-//  gtsam::Key Bias1(31);
-//
-//  Vector measurement_acc(Vector_(3,0.1,0.2,0.4));
-//  Vector measurement_gyro(Vector_(3, -0.2, 0.5, 0.03));
-//
-//  double measurement_dt(0.1);
-//  Vector world_g(Vector_(3, 0.0, 0.0, 9.81));
-//  Vector world_rho(Vector_(3, 0.0, -1.5724e-05, 0.0)); // NED system
-//  gtsam::Vector ECEF_omega_earth(Vector_(3, 0.0, 0.0, 7.292115e-5));
-//  gtsam::Vector world_omega_earth(world_R_ECEF.matrix() * ECEF_omega_earth);
-//
-//  SharedGaussian model(noiseModel::Isotropic::Sigma(9, 0.1));
-//
-//  InertialNavFactor<Pose3, LieVector, imuBias::ConstantBias> f(Pose1, Vel1, Bias1, Pose2, Vel2, measurement_acc, measurement_gyro, measurement_dt, world_g, world_rho, world_omega_earth, model);
-//  InertialNavFactor<Pose3, LieVector, imuBias::ConstantBias> g(Pose1, Vel1, Bias1, Pose2, Vel2, measurement_acc, measurement_gyro, measurement_dt, world_g, world_rho, world_omega_earth, model);
-//  CHECK(assert_equal(f, g, 1e-5));
-}
-
-/* ************************************************************************* */
-TEST( InertialNavFactor, Predict)
-{
-//  gtsam::Key PoseKey1(11);
-//  gtsam::Key PoseKey2(12);
-//  gtsam::Key VelKey1(21);
-//  gtsam::Key VelKey2(22);
-//  gtsam::Key BiasKey1(31);
-//
-//  double measurement_dt(0.1);
-//  Vector world_g(Vector_(3, 0.0, 0.0, 9.81));
-//  Vector world_rho(Vector_(3, 0.0, -1.5724e-05, 0.0)); // NED system
-//  gtsam::Vector ECEF_omega_earth(Vector_(3, 0.0, 0.0, 7.292115e-5));
-//  gtsam::Vector world_omega_earth(world_R_ECEF.matrix() * ECEF_omega_earth);
-//
-//  SharedGaussian model(noiseModel::Isotropic::Sigma(9, 0.1));
-//
-//
-//  // First test: zero angular motion, some acceleration
-//  Vector measurement_acc(Vector_(3,0.1,0.2,0.3-9.81));
-//  Vector measurement_gyro(Vector_(3, 0.0, 0.0, 0.0));
-//
-//  InertialNavFactor<Pose3, LieVector, imuBias::ConstantBias> f(PoseKey1, VelKey1, BiasKey1, PoseKey2, VelKey2, measurement_acc, measurement_gyro, measurement_dt, world_g, world_rho, world_omega_earth, model);
-//
-//  Pose3 Pose1(Rot3(), Point3(2.00, 1.00, 3.00));
-//  LieVector Vel1(3, 0.50, -0.50, 0.40);
-//  imuBias::ConstantBias Bias1;
-//  Pose3 expectedPose2(Rot3(), Point3(2.05, 0.95, 3.04));
-//  LieVector expectedVel2(3, 0.51, -0.48, 0.43);
-//  Pose3 actualPose2;
-//  LieVector actualVel2;
-//  f.predict(Pose1, Vel1, Bias1, actualPose2, actualVel2);
-//
-//  CHECK(assert_equal(expectedPose2, actualPose2, 1e-5));
-//  CHECK(assert_equal(expectedVel2, actualVel2, 1e-5));
-}
-
-/* ************************************************************************* */
-TEST( InertialNavFactor, ErrorPosVel)
-{
-//  gtsam::Key PoseKey1(11);
-//  gtsam::Key PoseKey2(12);
-//  gtsam::Key VelKey1(21);
-//  gtsam::Key VelKey2(22);
-//  gtsam::Key BiasKey1(31);
-//
-//  double measurement_dt(0.1);
-//  Vector world_g(Vector_(3, 0.0, 0.0, 9.81));
-//  Vector world_rho(Vector_(3, 0.0, -1.5724e-05, 0.0)); // NED system
-//  gtsam::Vector ECEF_omega_earth(Vector_(3, 0.0, 0.0, 7.292115e-5));
-//  gtsam::Vector world_omega_earth(world_R_ECEF.matrix() * ECEF_omega_earth);
-//
-//  SharedGaussian model(noiseModel::Isotropic::Sigma(9, 0.1));
-//
-//
-//  // First test: zero angular motion, some acceleration
-//  Vector measurement_acc(Vector_(3,0.1,0.2,0.3-9.81));
-//  Vector measurement_gyro(Vector_(3, 0.0, 0.0, 0.0));
-//
-//  InertialNavFactor<Pose3, LieVector, imuBias::ConstantBias> f(PoseKey1, VelKey1, BiasKey1, PoseKey2, VelKey2, measurement_acc, measurement_gyro, measurement_dt, world_g, world_rho, world_omega_earth, model);
-//
-//  Pose3 Pose1(Rot3(), Point3(2.00, 1.00, 3.00));
-//  Pose3 Pose2(Rot3(), Point3(2.05, 0.95, 3.04));
-//  LieVector Vel1(3, 0.50, -0.50, 0.40);
-//  LieVector Vel2(3, 0.51, -0.48, 0.43);
-//  imuBias::ConstantBias Bias1;
-//
-//  Vector ActualErr(f.evaluateError(Pose1, Vel1, Bias1, Pose2, Vel2));
-//  Vector ExpectedErr(zero(9));
-//
-//  CHECK(assert_equal(ExpectedErr, ActualErr, 1e-5));
-}
-
-/* ************************************************************************* */
-TEST( InertialNavFactor, ErrorRot)
-{
-//  gtsam::Key PoseKey1(11);
-//  gtsam::Key PoseKey2(12);
-//  gtsam::Key VelKey1(21);
-//  gtsam::Key VelKey2(22);
-//  gtsam::Key BiasKey1(31);
-//
-//  double measurement_dt(0.1);
-//  Vector world_g(Vector_(3, 0.0, 0.0, 9.81));
-//  Vector world_rho(Vector_(3, 0.0, -1.5724e-05, 0.0)); // NED system
-//  gtsam::Vector ECEF_omega_earth(Vector_(3, 0.0, 0.0, 7.292115e-5));
-//  gtsam::Vector world_omega_earth(world_R_ECEF.matrix() * ECEF_omega_earth);
-//
-//  SharedGaussian model(noiseModel::Isotropic::Sigma(9, 0.1));
-//
-//  // Second test: zero angular motion, some acceleration
-//  Vector measurement_acc(Vector_(3,0.0,0.0,0.0-9.81));
-//  Vector measurement_gyro(Vector_(3, 0.1, 0.2, 0.3));
-//
-//  InertialNavFactor<Pose3, LieVector, imuBias::ConstantBias> f(PoseKey1, VelKey1, BiasKey1, PoseKey2, VelKey2, measurement_acc, measurement_gyro, measurement_dt, world_g, world_rho, world_omega_earth, model);
-//
-//  Pose3 Pose1(Rot3(), Point3(2.0,1.0,3.0));
-//  Pose3 Pose2(Rot3::Expmap(measurement_gyro*measurement_dt), Point3(2.0,1.0,3.0));
-//  LieVector Vel1(3,0.0,0.0,0.0);
-//  LieVector Vel2(3,0.0,0.0,0.0);
-//  imuBias::ConstantBias Bias1;
-//
-//  Vector ActualErr(f.evaluateError(Pose1, Vel1, Bias1, Pose2, Vel2));
-//  Vector ExpectedErr(zero(9));
-//
-//  CHECK(assert_equal(ExpectedErr, ActualErr, 1e-5));
-}
-
-/* ************************************************************************* */
-TEST( InertialNavFactor, ErrorRotPosVel)
-{
-//  gtsam::Key PoseKey1(11);
-//  gtsam::Key PoseKey2(12);
-//  gtsam::Key VelKey1(21);
-//  gtsam::Key VelKey2(22);
-//  gtsam::Key BiasKey1(31);
-//
-//  double measurement_dt(0.1);
-//  Vector world_g(Vector_(3, 0.0, 0.0, 9.81));
-//  Vector world_rho(Vector_(3, 0.0, -1.5724e-05, 0.0)); // NED system
-//  gtsam::Vector ECEF_omega_earth(Vector_(3, 0.0, 0.0, 7.292115e-5));
-//  gtsam::Vector world_omega_earth(world_R_ECEF.matrix() * ECEF_omega_earth);
-//
-//  SharedGaussian model(noiseModel::Isotropic::Sigma(9, 0.1));
-//
-//  // Second test: zero angular motion, some acceleration - generated in matlab
-//  Vector measurement_acc(Vector_(3, 6.501390843381716,  -6.763926150509185,  -2.300389940090343));
-//  Vector measurement_gyro(Vector_(3, 0.1, 0.2, 0.3));
-//
-//  InertialNavFactor<Pose3, LieVector, imuBias::ConstantBias> f(PoseKey1, VelKey1, BiasKey1, PoseKey2, VelKey2, measurement_acc, measurement_gyro, measurement_dt, world_g, world_rho, world_omega_earth, model);
-//
-//  Rot3 R1(0.487316618,   0.125253866,   0.86419557,
-//       0.580273724,  0.693095498, -0.427669306,
-//      -0.652537293,  0.709880342,  0.265075427);
-//  Point3 t1(2.0,1.0,3.0);
-//  Pose3 Pose1(R1, t1);
-//  LieVector Vel1(3,0.5,-0.5,0.4);
-//  Rot3 R2(0.473618898,   0.119523052,  0.872582019,
-//       0.609241153,   0.67099888, -0.422594037,
-//      -0.636011287,  0.731761397,  0.244979388);
-//  Point3 t2(2.052670960415706,   0.977252139079380,   2.942482135362800);
-//  Pose3 Pose2(R2, t2);
-//  LieVector Vel2(3,0.510000000000000,  -0.480000000000000,   0.430000000000000);
-//  imuBias::ConstantBias Bias1;
-//
-//  Vector ActualErr(f.evaluateError(Pose1, Vel1, Bias1, Pose2, Vel2));
-//  Vector ExpectedErr(zero(9));
-//
-//  CHECK(assert_equal(ExpectedErr, ActualErr, 1e-5));
-}
-
-
-/* ************************************************************************* */
-TEST (InertialNavFactor, Jacobian ) {
-
-//  gtsam::Key PoseKey1(11);
-//  gtsam::Key PoseKey2(12);
-//  gtsam::Key VelKey1(21);
-//  gtsam::Key VelKey2(22);
-//  gtsam::Key BiasKey1(31);
-//
-//  double measurement_dt(0.01);
-//  Vector world_g(Vector_(3, 0.0, 0.0, 9.81));
-//  Vector world_rho(Vector_(3, 0.0, -1.5724e-05, 0.0)); // NED system
-//  gtsam::Vector ECEF_omega_earth(Vector_(3, 0.0, 0.0, 7.292115e-5));
-//  gtsam::Vector world_omega_earth(world_R_ECEF.matrix() * ECEF_omega_earth);
-//
-//  SharedGaussian model(noiseModel::Isotropic::Sigma(9, 0.1));
-//
-//  Vector measurement_acc(Vector_(3, 6.501390843381716,  -6.763926150509185,  -2.300389940090343));
-//  Vector measurement_gyro(Vector_(3, 3.14, 3.14/2, -3.14));
-//
-//  InertialNavFactor<Pose3, LieVector, imuBias::ConstantBias> factor(PoseKey1, VelKey1, BiasKey1, PoseKey2, VelKey2, measurement_acc, measurement_gyro, measurement_dt, world_g, world_rho, world_omega_earth, model);
-//
-//  Rot3 R1(0.487316618,   0.125253866,   0.86419557,
-//       0.580273724,  0.693095498, -0.427669306,
-//      -0.652537293,  0.709880342,  0.265075427);
-//  Point3 t1(2.0,1.0,3.0);
-//  Pose3 Pose1(R1, t1);
-//  LieVector Vel1(3,0.5,-0.5,0.4);
-//  Rot3 R2(0.473618898,   0.119523052,  0.872582019,
-//       0.609241153,   0.67099888, -0.422594037,
-//      -0.636011287,  0.731761397,  0.244979388);
-//  Point3 t2(2.052670960415706,   0.977252139079380,   2.942482135362800);
-//  Pose3 Pose2(R2, t2);
-//  LieVector Vel2(3,0.510000000000000,  -0.480000000000000,   0.430000000000000);
-//  imuBias::ConstantBias Bias1;
-//
-//  Matrix H1_actual, H2_actual, H3_actual, H4_actual, H5_actual;
-//
-//  Vector ActualErr(factor.evaluateError(Pose1, Vel1, Bias1, Pose2, Vel2, H1_actual, H2_actual, H3_actual, H4_actual, H5_actual));
-//
-//  // Checking for Pose part in the jacobians
-//  // ******
-//  Matrix H1_actualPose(H1_actual.block(0,0,6,H1_actual.cols()));
-//  Matrix H2_actualPose(H2_actual.block(0,0,6,H2_actual.cols()));
-//  Matrix H3_actualPose(H3_actual.block(0,0,6,H3_actual.cols()));
-//  Matrix H4_actualPose(H4_actual.block(0,0,6,H4_actual.cols()));
-//  Matrix H5_actualPose(H5_actual.block(0,0,6,H5_actual.cols()));
-//
-//  // Calculate the Jacobian matrices H1 until H5 using the numerical derivative function
-//  gtsam::Matrix H1_expectedPose, H2_expectedPose, H3_expectedPose, H4_expectedPose, H5_expectedPose;
-//  H1_expectedPose = gtsam::numericalDerivative11<Pose3, Pose3>(boost::bind(&predictionErrorPose, _1, Vel1, Bias1, Pose2, Vel2, factor), Pose1);
-//  H2_expectedPose = gtsam::numericalDerivative11<Pose3, LieVector>(boost::bind(&predictionErrorPose, Pose1, _1, Bias1, Pose2, Vel2, factor), Vel1);
-//  H3_expectedPose = gtsam::numericalDerivative11<Pose3, imuBias::ConstantBias>(boost::bind(&predictionErrorPose, Pose1, Vel1, _1, Pose2, Vel2, factor), Bias1);
-//  H4_expectedPose = gtsam::numericalDerivative11<Pose3, Pose3>(boost::bind(&predictionErrorPose, Pose1, Vel1, Bias1, _1, Vel2, factor), Pose2);
-//  H5_expectedPose = gtsam::numericalDerivative11<Pose3, LieVector>(boost::bind(&predictionErrorPose, Pose1, Vel1, Bias1, Pose2, _1, factor), Vel2);
-//
-//  // Verify they are equal for this choice of state
-//  CHECK( gtsam::assert_equal(H1_expectedPose, H1_actualPose, 1e-6));
-//  CHECK( gtsam::assert_equal(H2_expectedPose, H2_actualPose, 1e-6));
-//  CHECK( gtsam::assert_equal(H3_expectedPose, H3_actualPose, 1e-6));
-//  CHECK( gtsam::assert_equal(H4_expectedPose, H4_actualPose, 1e-6));
-//  CHECK( gtsam::assert_equal(H5_expectedPose, H5_actualPose, 1e-6));
-//
-//  // Checking for Vel part in the jacobians
-//  // ******
-//  Matrix H1_actualVel(H1_actual.block(6,0,3,H1_actual.cols()));
-//  Matrix H2_actualVel(H2_actual.block(6,0,3,H2_actual.cols()));
-//  Matrix H3_actualVel(H3_actual.block(6,0,3,H3_actual.cols()));
-//  Matrix H4_actualVel(H4_actual.block(6,0,3,H4_actual.cols()));
-//  Matrix H5_actualVel(H5_actual.block(6,0,3,H5_actual.cols()));
-//
-//  // Calculate the Jacobian matrices H1 until H5 using the numerical derivative function
-//  gtsam::Matrix H1_expectedVel, H2_expectedVel, H3_expectedVel, H4_expectedVel, H5_expectedVel;
-//  H1_expectedVel = gtsam::numericalDerivative11<LieVector, Pose3>(boost::bind(&predictionErrorVel, _1, Vel1, Bias1, Pose2, Vel2, factor), Pose1);
-//  H2_expectedVel = gtsam::numericalDerivative11<LieVector, LieVector>(boost::bind(&predictionErrorVel, Pose1, _1, Bias1, Pose2, Vel2, factor), Vel1);
-//  H3_expectedVel = gtsam::numericalDerivative11<LieVector, imuBias::ConstantBias>(boost::bind(&predictionErrorVel, Pose1, Vel1, _1, Pose2, Vel2, factor), Bias1);
-//  H4_expectedVel = gtsam::numericalDerivative11<LieVector, Pose3>(boost::bind(&predictionErrorVel, Pose1, Vel1, Bias1, _1, Vel2, factor), Pose2);
-//  H5_expectedVel = gtsam::numericalDerivative11<LieVector, LieVector>(boost::bind(&predictionErrorVel, Pose1, Vel1, Bias1, Pose2, _1, factor), Vel2);
-//
-//  // Verify they are equal for this choice of state
-//  CHECK( gtsam::assert_equal(H1_expectedVel, H1_actualVel, 1e-6));
-//  CHECK( gtsam::assert_equal(H2_expectedVel, H2_actualVel, 1e-6));
-//  CHECK( gtsam::assert_equal(H3_expectedVel, H3_actualVel, 1e-6));
-//  CHECK( gtsam::assert_equal(H4_expectedVel, H4_actualVel, 1e-6));
-//  CHECK( gtsam::assert_equal(H5_expectedVel, H5_actualVel, 1e-6));
-}
-
-
-
-/* ************************************************************************* */
-  int main() { TestResult tr; return TestRegistry::runAllTests(tr);}
-/* ************************************************************************* */
->>>>>>> a518dae0
+/* ************************************************************************* */