--- conflicted
+++ resolved
@@ -64,10 +64,6 @@
 protected:
   const PROBLEM& problem_;  //!< the particular [convex] problem to solve
   VariableIndex equalityVariableIndex_,
-<<<<<<< HEAD
-      inequalityVariableIndex_; //!< index to corresponding factors to build dual graphs
-  double startAlpha_;
-=======
       inequalityVariableIndex_;  /*!< index to corresponding factors to build
                                  dual graphs */
   KeySet constrainedKeys_;  /*!< all constrained keys, will become factors in
@@ -76,7 +72,6 @@
   /// Vector of key matrix pairs. Matrices are usually the A term for a factor.
   typedef std::vector<std::pair<Key, Matrix> > TermsContainer; 
 
->>>>>>> 9b95e18d
 public:
   /// Constructor
   ActiveSetSolver(const PROBLEM& problem) :  problem_(problem) {
@@ -147,16 +142,7 @@
     }
     return Aterms;
   }
-<<<<<<< HEAD
-  /**
-   * Identifies active constraints that shouldn't be active anymore.
-   */
-  int identifyLeavingConstraint(const InequalityFactorGraph& workingSet,
-      const VectorValues& lambdas) const;
-  
-=======
-
->>>>>>> 9b95e18d
+
   /**
    * Creates a dual factor from the current workingSet and the key of the
    * the variable used to created the dual factor.
@@ -170,16 +156,6 @@
   /// Builds a dual graph from the current working set.
   GaussianFactorGraph::shared_ptr buildDualGraph(
       const InequalityFactorGraph& workingSet, const VectorValues& delta) const;
-  /*
-   * Given an initial value this function determine which constraints are active
-   * which can be used to initialize the working set.
-   * A constraint Ax <= b  is active if we have an x' s.t. Ax' = b
-   */
-  /// Identify active constraints based on initial values.
-  InequalityFactorGraph identifyActiveConstraints(
-      const InequalityFactorGraph& inequalities,
-      const VectorValues& initialValues, const VectorValues& duals =
-          VectorValues(), bool useWarmStart = true) const;
 
   /**
    * Build a working graph of cost, equality and active inequality constraints
@@ -188,20 +164,6 @@
    * @param  xk   current solution, used to build a special quadratic cost in LP
    * @return      a new better solution
    */
-<<<<<<< HEAD
-  ActiveSetSolver(double startAlpha) :
-      constrainedKeys_(), startAlpha_(startAlpha) {
-  }
-
-  /**
-   * Computes the distance to move from the current point being examined to the next 
-   * location to be examined by the graph. This should only be used where there are less 
-   * than two constraints active.
-   */
-  boost::tuple<double, int> computeStepSize(
-      const InequalityFactorGraph& workingSet, const VectorValues& xk,
-      const VectorValues& p) const;
-=======
   GaussianFactorGraph buildWorkingGraph(
       const InequalityFactorGraph& workingSet,
       const VectorValues& xk = VectorValues()) const;
@@ -220,7 +182,6 @@
   int identifyLeavingConstraint(const InequalityFactorGraph& workingSet,
       const VectorValues& lambdas) const;
 
->>>>>>> 9b95e18d
 };
 
 /**
