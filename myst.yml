# See docs at: https://mystmd.org/guide/frontmatter
version: 1
project:
  id: 7a62a86d-a893-4ab1-9473-b1a957f78902
  title: GTSAM Docs
  description: GTSAM is a library of C++ classes that implement smoothing and mapping (SAM) in robotics and vision, using factor graphs and Bayes networks as the underlying computing paradigm rather than sparse matrices.
  github: https://github.com/borglab/gtsam
  toc:
    - file: README.md
    - file: INSTALL.md
    - file: ./doc/user_guide.md
      children: 
      - file: ./gtsam/geometry/geometry.md
        children:
        - pattern: ./gtsam/geometry/doc/*
<<<<<<< HEAD
      - file: ./gtsam/nonlinear/nonlinear.md
        children:
        - pattern: ./gtsam/nonlinear/doc/*
    - file: ./doc/examples.md
      children: 
      - pattern: ./python/gtsam/examples/*.ipynb
    - file: ./doc/expressions.md
=======
      - file: ./gtsam/navigation/navigation.md
        children:
        - pattern: ./gtsam/navigation/doc/*
>>>>>>> d0495927
site:
  nav: 
    - title: Getting started
      children:
      - title: Overview
        url: /readme
      - title: Install guide
        url: /install
    - title: C++ reference
      url: https://gtsam.org/doxygen/
  template: book-theme

  # TODO: Graphics for favicon and to replace "Made with MyST" in the top left
  # options:
  #   favicon: favicon.ico
  #   logo: site_logo.png<|MERGE_RESOLUTION|>--- conflicted
+++ resolved
@@ -13,19 +13,16 @@
       - file: ./gtsam/geometry/geometry.md
         children:
         - pattern: ./gtsam/geometry/doc/*
-<<<<<<< HEAD
       - file: ./gtsam/nonlinear/nonlinear.md
         children:
         - pattern: ./gtsam/nonlinear/doc/*
+      - file: ./gtsam/navigation/navigation.md
+        children:
+        - pattern: ./gtsam/navigation/doc/*
     - file: ./doc/examples.md
       children: 
       - pattern: ./python/gtsam/examples/*.ipynb
     - file: ./doc/expressions.md
-=======
-      - file: ./gtsam/navigation/navigation.md
-        children:
-        - pattern: ./gtsam/navigation/doc/*
->>>>>>> d0495927
 site:
   nav: 
     - title: Getting started
